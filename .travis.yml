--- conflicted
+++ resolved
@@ -34,18 +34,12 @@
     xmlto
     xsltproc
     xvfb
-<<<<<<< HEAD
-  - >
-    test "$dbus_ci_host" != mingw || sudo apt-get -qq -y install
-    binutils-mingw-w64-i686 g++-mingw-w64-i686 wine:i386
   # Ubuntu 14.04's autoconf-archive is too old
   - >
     wget
     http://snapshot.debian.org/archive/debian/20160905T163745Z/pool/main/a/autoconf-archive/autoconf-archive_20160320-1_all.deb
   - 'sudo dpkg -i autoconf-archive_*_all.deb'
   - 'rm autoconf-archive_*_all.deb'
-=======
->>>>>>> c4640c6f
 script:
   # python-dbus and python-gi aren't available to Travis's version of
   # Python in /opt, which it uses as a default
