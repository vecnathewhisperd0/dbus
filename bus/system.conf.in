<!-- This configuration file controls the systemwide message bus.
     Add a system-local.conf and edit that rather than changing this 
     file directly. -->

<!-- Note that there are any number of ways you can hose yourself
     security-wise by screwing up this file; in particular, you
     probably don't want to listen on any more addresses, add any more
     auth mechanisms, run as a different user, etc. -->

<!DOCTYPE busconfig PUBLIC "-//freedesktop//DTD D-Bus Bus Configuration 1.0//EN"
 "http://www.freedesktop.org/standards/dbus/1.0/busconfig.dtd">
<busconfig>

  <!-- Our well-known bus type, do not change this -->
  <type>system</type>

  <!-- Run as special user -->
  <user>@DBUS_USER@</user>

  <!-- Fork into daemon mode -->
  <fork/>

  <!-- We use system service launching using a helper -->
  <standard_system_servicedirs/>

  <!-- This is a setuid helper that is used to launch system services -->
  <servicehelper>@DBUS_LIBEXECDIR@/dbus-daemon-launch-helper</servicehelper>

  <!-- Write a pid file -->
  <pidfile>@DBUS_SYSTEM_PID_FILE@</pidfile>

  <!-- Enable logging to syslog -->
  <syslog/>

  <!-- Only allow socket-credentials-based authentication -->
  <auth>EXTERNAL</auth>

  <!-- Only listen on a local socket. (abstract=/path/to/socket 
       means use abstract namespace, don't really create filesystem 
       file; only Linux supports this. Use path=/whatever on other 
       systems.) -->
  <listen>@DBUS_SYSTEM_BUS_DEFAULT_ADDRESS@</listen>

  <policy context="default">
    <!-- All users can connect to system bus -->
    <allow user="*"/>

    <!-- Holes must be punched in service configuration files for
         name ownership and sending method calls -->
    <deny own="*"/>
    <deny send_type="method_call"/>

    <!-- Signals and reply messages (method returns, errors) are allowed
         by default -->
    <allow send_type="signal"/>
    <allow send_requested_reply="true" send_type="method_return"/>
    <allow send_requested_reply="true" send_type="error"/>

    <!-- All messages may be received by default -->
    <allow receive_type="method_call"/>
    <allow receive_type="method_return"/>
    <allow receive_type="error"/>
    <allow receive_type="signal"/>

    <!-- Allow anyone to talk to the message bus -->
    <allow send_destination="org.freedesktop.DBus"
           send_interface="org.freedesktop.DBus" />
    <allow send_destination="org.freedesktop.DBus"
           send_interface="org.freedesktop.DBus.Introspectable"/>
    <!-- But disallow some specific bus services -->
    <deny send_destination="org.freedesktop.DBus"
          send_interface="org.freedesktop.DBus"
          send_member="UpdateActivationEnvironment"/>
    <deny send_destination="org.freedesktop.DBus"
<<<<<<< HEAD
          send_interface="org.freedesktop.DBus.Debug.Stats"/>
  </policy>

  <!-- root may monitor the system bus. -->
  <policy user="root">
    <allow send_destination="org.freedesktop.DBus"
           send_interface="org.freedesktop.DBus.Monitoring"/>
  </policy>

  <!-- If the Stats interface was enabled at compile-time, root may use it.
       Copy this into system.local.conf or system.d/*.conf if you want to
       enable other privileged users to view statistics and debug info -->
  <policy user="root">
    <allow send_destination="org.freedesktop.DBus"
           send_interface="org.freedesktop.DBus.Debug.Stats"/>
=======
          send_interface="org.freedesktop.systemd1.Activator"/>
  </policy>

  <!-- Only systemd, which runs as root, may report activation failures. -->
  <policy user="root">
    <allow send_destination="org.freedesktop.DBus"
           send_interface="org.freedesktop.systemd1.Activator"/>
>>>>>>> 03c5e161
  </policy>

  <!-- Config files are placed here that among other things, punch 
       holes in the above policy for specific services. -->
  <includedir>system.d</includedir>

  <!-- This is included last so local configuration can override what's 
       in this standard file -->
  <include ignore_missing="yes">system-local.conf</include>

  <include if_selinux_enabled="yes" selinux_root_relative="yes">contexts/dbus_contexts</include>

</busconfig><|MERGE_RESOLUTION|>--- conflicted
+++ resolved
@@ -72,8 +72,15 @@
           send_interface="org.freedesktop.DBus"
           send_member="UpdateActivationEnvironment"/>
     <deny send_destination="org.freedesktop.DBus"
-<<<<<<< HEAD
           send_interface="org.freedesktop.DBus.Debug.Stats"/>
+    <deny send_destination="org.freedesktop.DBus"
+          send_interface="org.freedesktop.systemd1.Activator"/>
+  </policy>
+
+  <!-- Only systemd, which runs as root, may report activation failures. -->
+  <policy user="root">
+    <allow send_destination="org.freedesktop.DBus"
+           send_interface="org.freedesktop.systemd1.Activator"/>
   </policy>
 
   <!-- root may monitor the system bus. -->
@@ -88,15 +95,6 @@
   <policy user="root">
     <allow send_destination="org.freedesktop.DBus"
            send_interface="org.freedesktop.DBus.Debug.Stats"/>
-=======
-          send_interface="org.freedesktop.systemd1.Activator"/>
-  </policy>
-
-  <!-- Only systemd, which runs as root, may report activation failures. -->
-  <policy user="root">
-    <allow send_destination="org.freedesktop.DBus"
-           send_interface="org.freedesktop.systemd1.Activator"/>
->>>>>>> 03c5e161
   </policy>
 
   <!-- Config files are placed here that among other things, punch 
