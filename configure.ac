--- conflicted
+++ resolved
@@ -2,13 +2,8 @@
 AC_PREREQ([2.63])
 
 m4_define([dbus_major_version], [1])
-<<<<<<< HEAD
 m4_define([dbus_minor_version], [11])
 m4_define([dbus_micro_version], [7])
-=======
-m4_define([dbus_minor_version], [10])
-m4_define([dbus_micro_version], [13])
->>>>>>> 97802948
 m4_define([dbus_version],
           [dbus_major_version.dbus_minor_version.dbus_micro_version])
 AC_INIT([dbus],[dbus_version],[https://bugs.freedesktop.org/enter_bug.cgi?product=dbus],[dbus])
@@ -47,11 +42,7 @@
 
 ## increment any time the source changes; set to
 ##  0 if you increment CURRENT
-<<<<<<< HEAD
 LT_REVISION=2
-=======
-LT_REVISION=8
->>>>>>> 97802948
 
 ## increment if any interfaces have been added; set to 0
 ## if any interfaces have been changed or removed. removal has
@@ -1362,32 +1353,10 @@
 # strict, because on some systems the linker is *always* this strict
 TEST_CFLAGS="$TEST_CFLAGS -fno-common"
 
-<<<<<<< HEAD
 AS_IF([test "x$enable_ansi" = "xyes"],[
     TEST_CFLAGS="$TEST_CFLAGS -ansi -pedantic"
     AC_DEFINE([_POSIX_C_SOURCE],[199309L],[Define to enable POSIX features])
     AC_DEFINE([_BSD_SOURCE],[1],[Define to enable BSD features])
-=======
-  dnl Disable these warnings if possible, make them non-fatal if possible,
-  dnl and don't enable -Werror unless we succeeded.
-  dnl
-  dnl Intentional:
-  dnl - $DISABLE_UNUSED_WARNINGS disables unused-label warnings if not
-  dnl   checking or not asserting
-  dnl - missing field initializers being 0 is a C feature, not a bug
-  dnl - unused-parameter is to make writing callbacks less annoying
-  dnl
-  dnl To be fixed one day:
-  dnl - pointer-sign is a workaround for fd.o #15522
-  dnl - type-limits is probably a bug too, but having the rest of -Wextra
-  dnl   is better than nothing
-  [$DISABLE_UNUSED_WARNINGS \
-   deprecated-declarations \
-   missing-field-initializers \
-   unused-parameter \
-   pointer-sign \
-   type-limits \
->>>>>>> 97802948
   ])
 
 dnl TODO: The compiler flags below disable warnings that the
