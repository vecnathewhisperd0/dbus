/* -*- mode: C; c-file-style: "gnu"; indent-tabs-mode: nil; -*- */
/* dbus-send.c  Utility program to send messages from the command line
 *
 * Copyright (C) 2003 Philip Blundell <philb@gnu.org>
 *
 * This program is free software; you can redistribute it and/or modify
 * it under the terms of the GNU General Public License as published by
 * the Free Software Foundation; either version 2 of the License, or
 * (at your option) any later version.
 *
 * This program is distributed in the hope that it will be useful,
 * but WITHOUT ANY WARRANTY; without even the implied warranty of
 * MERCHANTABILITY or FITNESS FOR A PARTICULAR PURPOSE.  See the
 * GNU General Public License for more details.
 *
 * You should have received a copy of the GNU General Public License
 * along with this program; if not, write to the Free Software
 * Foundation, Inc., 51 Franklin Street, Fifth Floor, Boston, MA  02110-1301  USA
 *
 */

#include <config.h>
#include <stdio.h>
#include <stdlib.h>
#include <string.h>

#include <dbus/dbus.h>
#include "dbus/dbus-internals.h"

#ifndef HAVE_STRTOLL
#undef strtoll
#define strtoll mystrtoll
#include "strtoll.c"
#endif

#ifndef HAVE_STRTOULL
#undef strtoull
#define strtoull mystrtoull
#include "strtoull.c"
#endif

#ifdef DBUS_WINCE
#ifndef strdup
#define strdup _strdup
#endif
#endif

#include "dbus-print-message.h"

static const char *appname;

static void usage (int ecode) _DBUS_GNUC_NORETURN;

static void
usage (int ecode)
{
  fprintf (stderr, "Usage: %s [--help] [--system | --session | --bus=ADDRESS | --peer=ADDRESS] [--dest=NAME] [--type=TYPE] [--print-reply[=literal]] [--reply-timeout=MSEC] <destination object path> <message name> [contents ...]\n", appname);
  exit (ecode);
}

/* Abort on any allocation failure; there is nothing else we can do. */
static void
handle_oom (dbus_bool_t success)
{
  if (!success)
    {
      fprintf (stderr, "%s: Ran out of memory\n", appname);
      exit (1);
    }
}

static void
append_arg (DBusMessageIter *iter, int type, const char *value)
{
  dbus_uint16_t uint16;
  dbus_int16_t int16;
  dbus_uint32_t uint32;
  dbus_int32_t int32;
  dbus_uint64_t uint64;
  dbus_int64_t int64;
  double d;
  unsigned char byte;
  dbus_bool_t v_BOOLEAN;
  dbus_bool_t ret;

  switch (type)
    {
    case DBUS_TYPE_BYTE:
      byte = strtoul (value, NULL, 0);
      ret = dbus_message_iter_append_basic (iter, DBUS_TYPE_BYTE, &byte);
      break;

    case DBUS_TYPE_DOUBLE:
      d = strtod (value, NULL);
      ret = dbus_message_iter_append_basic (iter, DBUS_TYPE_DOUBLE, &d);
      break;

    case DBUS_TYPE_INT16:
      int16 = strtol (value, NULL, 0);
      ret = dbus_message_iter_append_basic (iter, DBUS_TYPE_INT16, &int16);
      break;

    case DBUS_TYPE_UINT16:
      uint16 = strtoul (value, NULL, 0);
      ret = dbus_message_iter_append_basic (iter, DBUS_TYPE_UINT16, &uint16);
      break;

    case DBUS_TYPE_INT32:
      int32 = strtol (value, NULL, 0);
      ret = dbus_message_iter_append_basic (iter, DBUS_TYPE_INT32, &int32);
      break;

    case DBUS_TYPE_UINT32:
      uint32 = strtoul (value, NULL, 0);
      ret = dbus_message_iter_append_basic (iter, DBUS_TYPE_UINT32, &uint32);
      break;

    case DBUS_TYPE_INT64:
      int64 = strtoll (value, NULL, 0);
      ret = dbus_message_iter_append_basic (iter, DBUS_TYPE_INT64, &int64);
      break;

    case DBUS_TYPE_UINT64:
      uint64 = strtoull (value, NULL, 0);
      ret = dbus_message_iter_append_basic (iter, DBUS_TYPE_UINT64, &uint64);
      break;

    case DBUS_TYPE_STRING:
      ret = dbus_message_iter_append_basic (iter, DBUS_TYPE_STRING, &value);
      break;

    case DBUS_TYPE_OBJECT_PATH:
      ret = dbus_message_iter_append_basic (iter, DBUS_TYPE_OBJECT_PATH, &value);
      break;

    case DBUS_TYPE_BOOLEAN:
      if (strcmp (value, "true") == 0)
	{
	  v_BOOLEAN = TRUE;
	  ret = dbus_message_iter_append_basic (iter, DBUS_TYPE_BOOLEAN, &v_BOOLEAN);
	}
      else if (strcmp (value, "false") == 0)
	{
	  v_BOOLEAN = FALSE;
	  ret = dbus_message_iter_append_basic (iter, DBUS_TYPE_BOOLEAN, &v_BOOLEAN);
	}
      else
	{
	  fprintf (stderr, "%s: Expected \"true\" or \"false\" instead of \"%s\"\n", appname, value);
	  exit (1);
	}
      break;

    default:
      fprintf (stderr, "%s: Unsupported data type %c\n", appname, (char) type);
      exit (1);
    }

  handle_oom (ret);
}

static void
append_array (DBusMessageIter *iter, int type, const char *value)
{
  const char *val;
  char *dupval = strdup (value);

  handle_oom (dupval != NULL);

  val = strtok (dupval, ",");
  while (val != NULL)
    {
      append_arg (iter, type, val);
      val = strtok (NULL, ",");
    }
  free (dupval);
}

static void
append_dict (DBusMessageIter *iter, int keytype, int valtype, const char *value)
{
  const char *val;
  char *dupval = strdup (value);

  handle_oom (dupval != NULL);

  val = strtok (dupval, ",");
  while (val != NULL)
    {
      DBusMessageIter subiter;
      
      handle_oom (dbus_message_iter_open_container (iter,
                                                    DBUS_TYPE_DICT_ENTRY,
                                                    NULL,
                                                    &subiter));

      append_arg (&subiter, keytype, val);
      val = strtok (NULL, ",");
      if (val == NULL)
	{
	  fprintf (stderr, "%s: Malformed dictionary\n", appname);
	  exit (1);
	}
      append_arg (&subiter, valtype, val);

      handle_oom (dbus_message_iter_close_container (iter, &subiter));
      val = strtok (NULL, ",");
    } 
  free (dupval);
}

static int
type_from_name (const char *arg)
{
  int type;
  if (!strcmp (arg, "string"))
    type = DBUS_TYPE_STRING;
  else if (!strcmp (arg, "int16"))
    type = DBUS_TYPE_INT16;
  else if (!strcmp (arg, "uint16"))
    type = DBUS_TYPE_UINT16;
  else if (!strcmp (arg, "int32"))
    type = DBUS_TYPE_INT32;
  else if (!strcmp (arg, "uint32"))
    type = DBUS_TYPE_UINT32;
  else if (!strcmp (arg, "int64"))
    type = DBUS_TYPE_INT64;
  else if (!strcmp (arg, "uint64"))
    type = DBUS_TYPE_UINT64;
  else if (!strcmp (arg, "double"))
    type = DBUS_TYPE_DOUBLE;
  else if (!strcmp (arg, "byte"))
    type = DBUS_TYPE_BYTE;
  else if (!strcmp (arg, "boolean"))
    type = DBUS_TYPE_BOOLEAN;
  else if (!strcmp (arg, "objpath"))
    type = DBUS_TYPE_OBJECT_PATH;
  else
    {
      fprintf (stderr, "%s: Unknown type \"%s\"\n", appname, arg);
      exit (1);
    }
  return type;
}

int
main (int argc, char *argv[])
{
  DBusConnection *connection;
  DBusError error;
  DBusMessage *message;
  dbus_bool_t print_reply;
  dbus_bool_t print_reply_literal;
  int reply_timeout;
  DBusMessageIter iter;
  int i;
  DBusBusType type = DBUS_BUS_SESSION;
  const char *dest = NULL;
  const char *name = NULL;
  const char *path = NULL;
  int message_type = DBUS_MESSAGE_TYPE_SIGNAL;
  const char *type_str = NULL;
  const char *address = NULL;
  int is_bus = FALSE;
  int session_or_system = FALSE;

  appname = argv[0];
  
  if (argc < 3)
    usage (1);

  print_reply = FALSE;
  print_reply_literal = FALSE;
  reply_timeout = -1;
  
  for (i = 1; i < argc && name == NULL; i++)
    {
      char *arg = argv[i];

      if (strcmp (arg, "--system") == 0)
        {
	  type = DBUS_BUS_SYSTEM;
          session_or_system = TRUE;
        }
      else if (strcmp (arg, "--session") == 0)
        {
	  type = DBUS_BUS_SESSION;
          session_or_system = TRUE;
        }
      else if ((strstr (arg, "--bus=") == arg) || (strstr (arg, "--peer=") == arg) || (strstr (arg, "--address=") == arg))
        {
          if (arg[2] == 'b') /* bus */
            {
              is_bus = TRUE;
            }
          else if (arg[2] == 'p') /* peer */
            {
              is_bus = FALSE;
            }
          else /* address; keeping backwards compatibility */
            {
              is_bus = FALSE;
            }

          address = strchr (arg, '=') + 1;

          if (address[0] == '\0')
            {
              fprintf (stderr, "\"--peer=\" and \"--bus=\" require an ADDRESS\n");
              usage (1);
            }
        }
      else if (strncmp (arg, "--print-reply", 13) == 0)
	{
	  print_reply = TRUE;
	  message_type = DBUS_MESSAGE_TYPE_METHOD_CALL;
	  if (strcmp (arg + 13, "=literal") == 0)
	    print_reply_literal = TRUE;
	  else if (*(arg + 13) != '\0')
	    {
	      fprintf (stderr, "invalid value (%s) of \"--print-reply\"\n", arg + 13);
	      usage (1);
	    }
	}
      else if (strstr (arg, "--reply-timeout=") == arg)
	{
	  if (*(strchr (arg, '=') + 1) == '\0')
	    {
	      fprintf (stderr, "\"--reply-timeout=\" requires an MSEC\n");
	      usage (1);
	    }
	  reply_timeout = strtol (strchr (arg, '=') + 1,
				  NULL, 10);
	  if (reply_timeout <= 0)
	    {
	      fprintf (stderr, "invalid value (%s) of \"--reply-timeout\"\n",
	               strchr (arg, '=') + 1);
	      usage (1);
	    }
	}
      else if (strstr (arg, "--dest=") == arg)
	{
	  if (*(strchr (arg, '=') + 1) == '\0')
	    {
	      fprintf (stderr, "\"--dest=\" requires an NAME\n");
	      usage (1);
	    }
	  dest = strchr (arg, '=') + 1;
	}
      else if (strstr (arg, "--type=") == arg)
	type_str = strchr (arg, '=') + 1;
      else if (!strcmp(arg, "--help"))
	usage (0);
      else if (arg[0] == '-')
	usage (1);
      else if (path == NULL)
        path = arg;
      else /* name == NULL guaranteed by the 'while' loop */
        name = arg;
    }

  if (name == NULL)
    usage (1);

  if (session_or_system &&
      (address != NULL))
    {
      fprintf (stderr, "\"--peer\" and \"--bus\" may not be used with \"--system\" or \"--session\"\n");
      usage (1);
    }

  if (type_str != NULL)
    {
      message_type = dbus_message_type_from_string (type_str);
      if (!(message_type == DBUS_MESSAGE_TYPE_METHOD_CALL ||
            message_type == DBUS_MESSAGE_TYPE_SIGNAL))
        {
          fprintf (stderr, "Message type \"%s\" is not supported\n",
                   type_str);
          exit (1);
        }
    }
  
  dbus_error_init (&error);

  if (dest && !dbus_validate_bus_name (dest, &error))
    {
      fprintf (stderr, "invalid value (%s) of \"--dest\"\n", dest);
      usage (1);
    }

  if (address != NULL)
    {
      connection = dbus_connection_open (address, &error);
    }
  else
    {
      connection = dbus_bus_get (type, &error);
    }

  if (connection == NULL)
    {
      fprintf (stderr, "Failed to open connection to \"%s\" message bus: %s\n",
               (address != NULL) ? address :
                 ((type == DBUS_BUS_SYSTEM) ? "system" : "session"),
               error.message);
      dbus_error_free (&error);
      exit (1);
    }
  else if ((address != NULL) && is_bus)
    {
      if (!dbus_bus_register (connection, &error))
        {
          fprintf (stderr, "Failed to register on connection to \"%s\" message bus: %s\n",
                   address, error.message);
          dbus_error_free (&error);
          exit (1);
        }
    }

  if (message_type == DBUS_MESSAGE_TYPE_METHOD_CALL)
    {
      char *last_dot;

      last_dot = strrchr (name, '.');
      if (last_dot == NULL)
        {
          fprintf (stderr, "Must use org.mydomain.Interface.Method notation, no dot in \"%s\"\n",
                   name);
          exit (1);
        }
      *last_dot = '\0';
      
      message = dbus_message_new_method_call (NULL,
                                              path,
                                              name,
                                              last_dot + 1);
      handle_oom (message != NULL);
      dbus_message_set_auto_start (message, TRUE);
    }
  else if (message_type == DBUS_MESSAGE_TYPE_SIGNAL)
    {
      char *last_dot;

      last_dot = strrchr (name, '.');
      if (last_dot == NULL)
        {
          fprintf (stderr, "Must use org.mydomain.Interface.Signal notation, no dot in \"%s\"\n",
                   name);
          exit (1);
        }
      *last_dot = '\0';
      
      message = dbus_message_new_signal (path, name, last_dot + 1);
      handle_oom (message != NULL);
    }
  else
    {
      fprintf (stderr, "Internal error, unknown message type\n");
      exit (1);
    }

  if (message == NULL)
    {
      fprintf (stderr, "Couldn't allocate D-Bus message\n");
      exit (1);
    }

  if (dest && !dbus_message_set_destination (message, dest))
    {
      fprintf (stderr, "Not enough memory\n");
      exit (1);
    }
  
  dbus_message_iter_init_append (message, &iter);

  while (i < argc)
    {
      char *arg;
      char *c;
      int type2;
      int secondary_type;
      int container_type;
      DBusMessageIter *target_iter;
      DBusMessageIter container_iter;

<<<<<<< HEAD
      type2 = DBUS_TYPE_INVALID;
=======
      type = DBUS_TYPE_INVALID;
      secondary_type = DBUS_TYPE_INVALID;
>>>>>>> 7b623b65
      arg = argv[i++];
      c = strchr (arg, ':');

      if (c == NULL)
	{
	  fprintf (stderr, "%s: Data item \"%s\" is badly formed\n", argv[0], arg);
	  exit (1);
	}

      *(c++) = 0;

      container_type = DBUS_TYPE_INVALID;

      if (strcmp (arg, "variant") == 0)
	container_type = DBUS_TYPE_VARIANT;
      else if (strcmp (arg, "array") == 0)
	container_type = DBUS_TYPE_ARRAY;
      else if (strcmp (arg, "dict") == 0)
	container_type = DBUS_TYPE_DICT_ENTRY;

      if (container_type != DBUS_TYPE_INVALID)
	{
	  arg = c;
	  c = strchr (arg, ':');
	  if (c == NULL)
	    {
	      fprintf (stderr, "%s: Data item \"%s\" is badly formed\n", argv[0], arg);
	      exit (1);
	    }
	  *(c++) = 0;
	}

      if (arg[0] == 0)
	type2 = DBUS_TYPE_STRING;
      else
	type2 = type_from_name (arg);

      if (container_type == DBUS_TYPE_DICT_ENTRY)
	{
	  char sig[5];
	  arg = c;
	  c = strchr (c, ':');
	  if (c == NULL)
	    {
	      fprintf (stderr, "%s: Data item \"%s\" is badly formed\n", argv[0], arg);
	      exit (1);
	    }
	  *(c++) = 0;
	  secondary_type = type_from_name (arg);
	  sig[0] = DBUS_DICT_ENTRY_BEGIN_CHAR;
	  sig[1] = type2;
	  sig[2] = secondary_type;
	  sig[3] = DBUS_DICT_ENTRY_END_CHAR;
	  sig[4] = '\0';
          handle_oom (dbus_message_iter_open_container (&iter,
                                                        DBUS_TYPE_ARRAY,
                                                        sig,
                                                        &container_iter));
	  target_iter = &container_iter;
	}
      else if (container_type != DBUS_TYPE_INVALID)
	{
	  char sig[2];
	  sig[0] = type2;
	  sig[1] = '\0';
          handle_oom (dbus_message_iter_open_container (&iter,
                                                        container_type,
                                                        sig,
                                                        &container_iter));
	  target_iter = &container_iter;
	}
      else
	target_iter = &iter;

      if (container_type == DBUS_TYPE_ARRAY)
	{
	  append_array (target_iter, type2, c);
	}
      else if (container_type == DBUS_TYPE_DICT_ENTRY)
	{
<<<<<<< HEAD
	  append_dict (target_iter, type2, secondary_type, c);
=======
	  _dbus_assert (secondary_type != DBUS_TYPE_INVALID);
	  append_dict (target_iter, type, secondary_type, c);
>>>>>>> 7b623b65
	}
      else
	append_arg (target_iter, type2, c);

      if (container_type != DBUS_TYPE_INVALID)
	{
          handle_oom (dbus_message_iter_close_container (&iter,
                                                         &container_iter));
	}
    }

  if (print_reply)
    {
      DBusMessage *reply;

      dbus_error_init (&error);
      reply = dbus_connection_send_with_reply_and_block (connection,
                                                         message, reply_timeout,
                                                         &error);
      if (dbus_error_is_set (&error))
        {
          fprintf (stderr, "Error %s: %s\n",
		   error.name,
                   error.message);
          exit (1);
        }

      if (reply)
        {
          long sec, usec;

          _dbus_get_real_time (&sec, &usec);
          print_message (reply, print_reply_literal, sec, usec);
          dbus_message_unref (reply);
        }
    }
  else
    {
      dbus_connection_send (connection, message, NULL);
      dbus_connection_flush (connection);
    }

  dbus_message_unref (message);

  dbus_connection_unref (connection);

  exit (0);
}<|MERGE_RESOLUTION|>--- conflicted
+++ resolved
@@ -484,12 +484,8 @@
       DBusMessageIter *target_iter;
       DBusMessageIter container_iter;
 
-<<<<<<< HEAD
       type2 = DBUS_TYPE_INVALID;
-=======
-      type = DBUS_TYPE_INVALID;
       secondary_type = DBUS_TYPE_INVALID;
->>>>>>> 7b623b65
       arg = argv[i++];
       c = strchr (arg, ':');
 
@@ -570,12 +566,8 @@
 	}
       else if (container_type == DBUS_TYPE_DICT_ENTRY)
 	{
-<<<<<<< HEAD
+	  _dbus_assert (secondary_type != DBUS_TYPE_INVALID);
 	  append_dict (target_iter, type2, secondary_type, c);
-=======
-	  _dbus_assert (secondary_type != DBUS_TYPE_INVALID);
-	  append_dict (target_iter, type, secondary_type, c);
->>>>>>> 7b623b65
 	}
       else
 	append_arg (target_iter, type2, c);
