--- conflicted
+++ resolved
@@ -1094,15 +1094,9 @@
       message->n_unix_fds_allocated = 0;
 #endif
     }
-<<<<<<< HEAD
-  
-  message->refcount.value = 1;
-=======
 
   _dbus_atomic_inc (&message->refcount);
 
-  message->byte_order = DBUS_COMPILER_BYTE_ORDER;
->>>>>>> 104dc938
   message->locked = FALSE;
 #ifndef DBUS_DISABLE_CHECKS
   message->in_cache = FALSE;
@@ -1465,12 +1459,8 @@
   if (retval == NULL)
     return NULL;
 
-<<<<<<< HEAD
-  retval->refcount.value = 1;
-=======
   _dbus_atomic_inc (&retval->refcount);
-  retval->byte_order = message->byte_order;
->>>>>>> 104dc938
+
   retval->locked = FALSE;
 #ifndef DBUS_DISABLE_CHECKS
   retval->generation = message->generation;
