<<<<<<< HEAD
D-Bus 1.5.0 (UNRELEASED)
==

  • Let the bus daemon implement more than one interface (fd.o #33757,
    Simon McVittie)
  • Optimize _dbus_string_replace_len to reduce waste (fd.o #21261,
    Roberto Guido)
  • Require user intervention to compile with missing 64-bit support
    (fd.o #35114, Simon McVittie)
  • Add dbus_type_is_valid as public API (fd.o #20496, Simon McVittie)
  • Raise UnknownObject instead of UnknownMethod for calls to methods on
    paths that are not part of the object tree, and UnknownInterface for calls
    to unknown interfaces in the bus daemon (fd.o #34527, Lennart Poettering)

D-Bus 1.4.8 (UNRELEASED)
=======
D-Bus 1.4.10 (UNRELEASED)
>>>>>>> 4a0e7d29
==

...

D-Bus 1.4.8 (2011-04-08)
==

The "It's like the beginning of a lobster" release.

  • Rename configure.in to configure.ac, and update it to modern conventions
    (fd.o #32245; Javier Jardón, Simon McVittie)
  • Correctly give XDG_DATA_HOME priority over XDG_DATA_DIRS (fd.o #34496,
    Anders Kaseorg)
  • Prevent X11 autolaunching if $DISPLAY is unset or empty, and add
    --disable-x11-autolaunch configure option to prevent it altogether
    in embedded environments (fd.o #19997, NB#219964; Simon McVittie)
  • Install the documentation, and an index for Devhelp (fd.o #13495,
    Debian #454142; Simon McVittie, Matthias Clasen)
  • If checks are not disabled, check validity of string-like types and
    booleans when sending them (fd.o #16338, NB#223152; Simon McVittie)
  • Add UnknownObject, UnknownInterface, UnknownProperty and PropertyReadOnly
    errors to dbus-shared.h (fd.o #34527, Lennart Poettering)
  • Break up a huge conditional in config-parser so gcov can produce coverage
    data (fd.o #10887, Simon McVittie)
  • List which parts of the Desktop Entry specification are applicable to
    .service files (fd.o #19159, Sven Herzberg)
  • Don't suppress service activation if two services have the same Exec=
    (fd.o #35750, Colin Walters)
  • Windows:
    · Avoid the name ELEMENT_TYPE due to namespace-pollution from winioctl.h
      (Andre Heinecke)
    · Include _dbus_path_is_absolute in libdbus on Windows, fixing compilation
      (fd.o #32805, Mark Brand)

D-Bus 1.4.6 (2010-02-17)
==

The "1, 2, miss a few, 99, 100" release.

  • Remove unfinished changes intended to support GTest-based tests,
    which were mistakenly included in 1.4.4

D-Bus 1.4.4 (2010-02-17)
==

  • Switch back to using even micro versions for stable releases; 1.4.1
    should have been called 1.4.2, so skip that version number
  • Don't leave bad file descriptors being watched when spawning processes,
    which could result in a busy-loop (fd.o #32992, NB#200248; possibly
    also LP#656134, LP#680444, LP#713157)
  • Check for MSG_NOSIGNAL correctly
  • Fix failure to detect abstract socket support (fd.o #29895)
  • Make _dbus_system_logv actually exit with DBUS_SYSTEM_LOG_FATAL
    (fd.o #32262, NB#180486)
  • Improve some error code paths (fd.o #29981, fd.o #32264, fd.o #32262,
    fd.o #33128, fd.o #33277, fd.o #33126, NB#180486)
  • Avoid possible symlink attacks in /tmp during compilation (fd.o #32854)
  • Tidy up dead code (fd.o #25306, fd.o #33128, fd.o #34292, NB#180486)
  • Improve gcc malloc annotations (fd.o #32710)
  • If the system bus is launched via systemd, protect it from the OOM killer
  • Documentation improvements (fd.o #11190)
  • Avoid readdir_r, which is difficult to use correctly (fd.o #8284,
    fd.o #15922, LP#241619)
  • Cope with invalid files in session.d, system.d (fd.o #19186,
    Debian #230231)
  • Don't distribute generated files that embed our builddir (fd.o #30285,
    fd.o #34292)
  • Raise the system bus's fd limit to be sufficient for its configuration
    (fd.o #33474, LP#381063)
  • Fix syslog string processing
  • Ignore -Waddress
  • Remove broken gcov parsing code and --enable-gcov, and replace them
    with lcov HTML reports and --enable-compiler-coverage (fd.o #10887)
  • Windows:
    · avoid live-lock in Windows CE due to unfair condition variables
  • OpenBSD:
    · support credentials-passing (fd.o #32542)
  • Solaris:
    · opt-in to thread safety (fd.o #33464)

D-Bus 1.4.1 (20 December 2010)
==

 • Fix for CVE-2010-4352: sending messages with excessively-nested variants can
   crash the bus. The existing restriction to 64-levels of nesting previously
   only applied to the static type signature; now it also applies to dynamic
   nesting using variants. Thanks to Rémi Denis-Courmont for discoving this
   issue.
 • OS X portability fixes, including launchd support.
 • Windows autolaunch improvements.
 • Various bug fixes.

D-Bus 1.4.0 (6 Sep 2010)
==
 - systemd hookup

D-Bus 1.3.1 (23 June 2010)
==
 - New standardized PropertiesChanged signal in the properties interface
 - Various portability fixes, in particular to Windows platforms
 - Support forking bus services, for compatibility

D-Bus 1.3.0 (29 July 2009)
==
 - ability for dbus-send to send to any bus (--address)
 - file descriptor passing on Unix socket transports
 - use of GCC atomic intrinsics for better processor support
   (requires -march=i486 or above for x86 compilation)
 - thread-safe FD_CLOEXEC setting on recent Linux kernels (2.6.24-27 and up)
   and glibc (2.9 for pipe2 and 2.10 for accept4)
 - feature negotiation in the bus daemon<|MERGE_RESOLUTION|>--- conflicted
+++ resolved
@@ -1,4 +1,3 @@
-<<<<<<< HEAD
 D-Bus 1.5.0 (UNRELEASED)
 ==
 
@@ -12,14 +11,6 @@
   • Raise UnknownObject instead of UnknownMethod for calls to methods on
     paths that are not part of the object tree, and UnknownInterface for calls
     to unknown interfaces in the bus daemon (fd.o #34527, Lennart Poettering)
-
-D-Bus 1.4.8 (UNRELEASED)
-=======
-D-Bus 1.4.10 (UNRELEASED)
->>>>>>> 4a0e7d29
-==
-
-...
 
 D-Bus 1.4.8 (2011-04-08)
 ==
