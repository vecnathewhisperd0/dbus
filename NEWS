<<<<<<< HEAD
D-Bus 1.9.16 (UNRELEASED)
==

Enhancements:

• Add dbus_message_iter_get_element_count()
  (fd.o #30350; Christian Dywan, Simon McVittie)

• Introduce new internal DBusSocket and DBusPollable types so we can
  stop treating the Windows SOCKET type as if it was int. DBusSocket
  is specifically a socket, cross-platform. DBusPollable is whatever
  _dbus_poll() can act on, i.e. a fd on Unix or a SOCKET on Windows.
  (fd.o #89444; Ralf Habacker, Simon McVittie)

Fixes:
=======
D-Bus 1.8.20 (UNRELEASED)
==

...

D-Bus 1.8.18 (2015-05-14)
==

The “unicorn rifts” release.

Security hardening:

• On Unix platforms, change the default configuration for the session bus
  to only allow EXTERNAL authentication (secure kernel-mediated
  credentials-passing), as was already done for the system bus.

  This avoids falling back to DBUS_COOKIE_SHA1, which relies on strongly
  unpredictable pseudo-random numbers; under certain circumstances
  (/dev/urandom unreadable or malloc() returns NULL), dbus could
  fall back to using rand(), which does not have the desired unpredictability.
  The fallback to rand() has not been changed in this stable-branch since
  the necessary code changes for correct error-handling are rather intrusive.

  If you are using D-Bus over the (unencrypted!) tcp: or nonce-tcp: transport,
  in conjunction with DBUS_COOKIE_SHA1 and a shared home directory using
  NFS or similar, you will need to reconfigure the session bus to accept
  DBUS_COOKIE_SHA1 by commenting out the <auth> element. This configuration
  is not recommended.

  (fd.o #90414, Simon McVittie)

Other fixes:
>>>>>>> 31489e1c

• Add locking to DBusCounter's reference count and notify function
  (fd.o #89297, Adrian Szyndela)

• Ensure that DBusTransport's reference count is protected by the
  corresponding DBusConnection's lock (fd.o #90312, Adrian Szyndela)

• Correctly release DBusServer mutex before early-return if we run out
  of memory while copying authentication mechanisms (fd.o #90004,
  Ralf Habacker)

• Make dbus-test-tool and dbus-update-activation-environment portable
  to Windows (fd.o #90004, Ralf Habacker)

• Fix some missing \n in verbose (debug log) messages (fd.o #90004,
  Ralf Habacker)

• Clean up some memory and fd leaks in test code and tools
  (fd.o #90004, Ralf Habacker)

D-Bus 1.9.14 (2015-03-02)
==

The “don't stand in the poison cloud” release.

Dependencies:

• dbus-daemon and dbus-daemon-launch-helper now require libdbus. They
  were previously linked to a static version of libdbus.

• The tests no longer require dbus-glib in order to exercise the libdbus
  shared library; they are always linked to libdbus now.

Build-time configuration:

• The new --enable-user-session option, off by default, can be enabled
  by OS integrators intending to use systemd to provide a session bus
  per user (in effect, treating all concurrent graphical and non-graphical
  login sessions as one large session)

Enhancements:

• All executables are now linked dynamically to libdbus.
  (fd.o #83115; Bertrand SIMONNET, Simon McVittie, Ralf Habacker)

• On platforms that support them (GNU libc and possibly others),
  libdbus now has versioned symbols for its public API.
  All public symbols (visible in the header files) are currently
  versioned as LIBDBUS_1_3; private symbols starting with _dbus or
  dbus_internal have a version that changes with each release, and
  must not be used by applications. (also fd.o #83115)

• New listenable address mode "unix:runtime=yes" which listens on
  a real filesystem (non-abstract) socket $XDG_RUNTIME_DIR/bus
  (fd.o #61303; Colin Walters, Alexander Larsson, Simon McVittie)

• Add optional systemd units for a per-user bus listening on
  $XDG_RUNTIME_DIR/bus (fd.o #61301; Simon McVittie, Colin Walters)

• On Unix platforms, both libdbus and "dbus-launch --autolaunch"
  default to connecting to $XDG_RUNTIME_DIR/bus if it is a socket
  (also fd.o #61301)

• New dbus-update-activation-environment tool uploads environment
  variables to "dbus-daemon --session" and optionally "systemd --user",
  primarily as a way to keep the per-user bus compatible with
  distributions' existing X11 login scripts (also fd.o #61301)

• <includedir/> elements in dbus-daemon configuration are now silently
  ignored if the directory does not exist. (fd.o #89280, Dimitri John Ledkov)

• Add microsecond-resolution timestamps to the default output of
  dbus-monitor and dbus-send (fd.o #88896; Ralf Habacker, Simon McVittie)

Fixes:

• Fix a race condition in the 'monitor' test introduced in 1.9.10
  (fd.o #89222, Simon McVittie)

D-Bus 1.9.12 (2015-02-19)
==

The “monster lasagna” release.

Dependencies:

• Ducktype and yelp-tools are now required to build complete documentation
  (they are optional for normal builds).

Enhancements:

• D-Bus Specification version 0.26
  · GetConnectionCredentials can return LinuxSecurityLabel or WindowsSID
  · document the BecomeMonitor method

• On Linux, add LinuxSecurityLabel to GetConnectionCredentials
  (fd.o #89041; Tyler Hicks, Simon McVittie)

• On Linux, add support for AppArmor mediation of message sending and
  receiving and name ownership (paralleling existing SELinux mediation
  support), and eavesdropping (a new check, currently AppArmor-specific)
  (fd.o #75113; John Johansen, Tyler Hicks, Simon McVittie)

• In dbus-send and dbus-monitor, pretty-print \0-terminated bytestrings
  that have printable ASCII contents; we previously only did this for
  unterminated bytestrings (fd.o #89109, Simon McVittie)

• Add a guide to designing good D-Bus APIs (fd.o #88994, Philip Withnall)

• On Windows, add WindowsSID to GetConnectionCredentials
  (fd.o #54445, Ralf Habacker)

• Improve clarity of dbus-monitor --profile output and add more columns
  (fd.o #89165, Ralf Habacker)

• Add a man page for dbus-test-tool, and build it under CMake as well
  as Autotools (fd.o#89086, Simon McVittie)

• If dbus-daemon was compiled with --enable-verbose, add a D-Bus API
  to control it at runtime, overriding the DBUS_VERBOSE environment variable
  (fd.o #88896, Ralf Habacker)

Fixes:

• Reduce the number of file descriptors used in the fd-passing test,
  avoiding failure under the default Linux fd limit, and automatically
  skip it if the rlimit is too small (fd.o #88998, Simon McVittie)

D-Bus 1.9.10 (2015-02-09)
==

The “sad cyborgs” release.

Security fixes merged from 1.8.16:

• Do not allow non-uid-0 processes to send forged ActivationFailure
  messages. On Linux systems with systemd activation, this would
  allow a local denial of service: unprivileged processes could
  flood the bus with these forged messages, winning the race with
  the actual service activation and causing an error reply
  to be sent back when service auto-activation was requested.
  This does not prevent the real service from being started,
  so the attack only works while the real service is not running.
  (CVE-2015-0245, fd.o #88811; Simon McVittie)

Enhancements:

• The new Monitoring interface in the dbus-daemon lets dbus-monitor and
  similar tools receive messages without altering the security properties
  of the system bus, by calling the new BecomeMonitor method on a
  private connection. This bypasses the normal <allow> and <deny> rules
  entirely, so to preserve normal message-privacy assumptions, only root
  is allowed to do this on the system bus. Restricted environments,
  such as Linux with LSMs, should lock down access to the Monitoring
  interface. (fd.o #46787, Simon McVittie)

• dbus-monitor uses BecomeMonitor to capture more traffic, if the
  dbus-daemon supports it and access permissions allow it.
  It still supports the previous approach ("eavesdropping" match rules)
  for compatibility with older bus daemons. (fd.o #46787, Simon)

• dbus-monitor can now log the message stream as binary data for later
  analysis, with either no extra framing beyond the normal D-Bus headers,
  or libpcap-compatible framing treating each D-Bus message
  as a captured packet. (fd.o #46787, Simon)

Other fixes:

• Fix some CMake build regressions (fd.o #88964, Ralf Habacker)

• On Unix, forcibly terminate regression tests after 60 seconds to
  prevent them from blocking continuous integration frameworks
  (fd.o #46787, Simon)

D-Bus 1.9.8 (2015-02-03)
==

The “all the types of precipitation” release.

Dependencies:

• full test coverage now requires GLib 2.36
• full test coverage now requires PyGI (PyGObject 3,
  "import gi.repository.GObject") instead of the
  obsolete PyGObject 2 ("import gobject")

Enhancements:

• add GLib-style "installed tests" (fd.o #88810, Simon McVittie)

• better regression test coverage, including systemd activation
  (fd.o #57952, #88810; Simon McVittie)

Fixes:

• fatal errors correctly make the dbus-daemon exit even if <syslog/> is
  turned off (fd.o #88808, Simon McVittie)

• TCP sockets on Windows no longer fail to listen approximately 1 time
  in 256, caused by a logic error that should have always made it fail but
  was mitigated by incorrect endianness for the port number
  (fd.o #87999, Ralf Habacker)

• fix some Windows build failures (fd.o #88009, #88010; Ralf Habacker)

• on Windows, allow up to 8K connections to the dbus-daemon instead of the
  previous 64, completing a previous fix which only worked under
  Autotools (fd.o #71297, Ralf Habacker)

• on Windows, if the IP family is unspecified only use IPv4,
  to mitigate IPv6 not working correctly (fd.o #87999, Ralf Habacker)

• fix some unlikely memory leaks on OOM (fd.o #88087, Simon McVittie)

• lcov code coverage analysis works again (fd.o #88808, Simon McVittie)

• fix an unused function error with --disable-embedded-tests (fd.o #87837,
  Thiago Macieira)

D-Bus 1.9.6 (2015-01-05)
==

The “I do have a bread knife” release.

Security hardening:

• Do not allow calls to UpdateActivationEnvironment from uids other than
  the uid of the dbus-daemon. If a system service installs unsafe
  security policy rules that allow arbitrary method calls
  (such as CVE-2014-8148) then this prevents memory consumption and
  possible privilege escalation via UpdateActivationEnvironment.

  We believe that in practice, privilege escalation here is avoided
  by dbus-daemon-launch-helper sanitizing its environment; but
  it seems better to be safe.

• Do not allow calls to UpdateActivationEnvironment or the Stats interface
  on object paths other than /org/freedesktop/DBus. Some system services
  install unsafe security policy rules that allow arbitrary method calls
  to any destination, method and interface with a specified object path;
  while less bad than allowing arbitrary method calls, these security
  policies are still harmful, since dbus-daemon normally offers the
  same API on all object paths and other system services might behave
  similarly.

Other fixes:

• Add missing initialization so GetExtendedTcpTable doesn't crash on
  Windows Vista SP0 (fd.o #77008, Илья А. Ткаченко)

D-Bus 1.9.4 (2014-11-24)
==

The “extra-sturdy caramel” release.

Fixes:

• Partially revert the CVE-2014-3639 patch by increasing the default
  authentication timeout on the system bus from 5 seconds back to 30
  seconds, since this has been reported to cause boot regressions for
  some users, mostly with parallel boot (systemd) on slower hardware.

  On fast systems where local users are considered particularly hostile,
  administrators can return to the 5 second timeout (or any other value
  in milliseconds) by saving this as /etc/dbus-1/system-local.conf:

  <busconfig>
    <limit name="auth_timeout">5000</limit>
  </busconfig>

  (fd.o #86431, Simon McVittie)

• Add a message in syslog/the Journal when the auth_timeout is exceeded
  (fd.o #86431, Simon McVittie)

• Send back an AccessDenied error if the addressed recipient is not allowed
  to receive a message (and in builds with assertions enabled, don't
  assert under the same conditions). (fd.o #86194, Jacek Bukarewicz)

D-Bus 1.9.2 (2014-11-10)
==

The “structurally unsound flapjack” release.

Security fixes:

• Increase dbus-daemon's RLIMIT_NOFILE rlimit to 65536
  so that CVE-2014-3636 part A cannot exhaust the system bus'
  file descriptors, completing the incomplete fix in 1.8.8.
  (CVE-2014-7824, fd.o #85105; Simon McVittie, Alban Crequy)

Enhancements:

• D-Bus Specification version 0.25
  · new value 'const' for EmitsChangedSignal annotation
    (fd.o #72958, Lennart Poettering)
  · new ALLOW_INTERACTIVE_AUTHORIZATION flag, for PolicyKit and similar
    (fd.o #83449; Lennart Poettering, Simon McVittie)
  · annotate table of types with reserved/basic/container, and for
    basic types, fixed/string-like
  · clarify arbitrary limits by quoting them in mebibytes

• New API: add accessors for the ALLOW_INTERACTIVE_AUTHORIZATION flag
  (fd.o #83449, Simon McVittie)

• Add dbus-test-tool, a D-Bus swiss army knife with multiple subcommands,
  useful for debugging and performance testing:
  · dbus-test-tool spam: send repeated messages
  · dbus-test-tool echo: send an empty reply for all method calls
  · dbus-test-tool black-hole: do not reply to method calls
  (fd.o #34140; Alban Crequy, Simon McVittie, Will Thompson)

• Add support for process ID in credentials-passing on NetBSD
  (fd.o #69702, Patrick Welche)

• Add an example script to find potentially undesired match rules
  (fd.o #84598, Alban Crequy)

• Document the central assumption that makes our use of credentials-passing
  secure (fd.o #83499, Simon McVittie)

• Replace the dbus-glib section of the tutorial with a GDBus recommendation,
  and add some links to GDBus and QtDBus documentation (fd.o #25140,
  Simon McVittie)

Fixes:

• Use a less confusing NoReply message when disconnected with a reply pending
  (fd.o #76112, Simon McVittie)

• Make the .pc file relocatable by letting pkg-config do all variable
  expansion itself (fd.o #75858, Руслан Ижбулатов)

• Fix a build failure on platforms with kqueue, which regressed in 1.9.0
  (fd.o #85563, Patrick Welche)

• Consistently save errno after socket calls (fd.o #83625, Simon McVittie)

• In dbus-spawn, when the grandchild process exits due to a failed exec(),
  do not lose the exec() errno (fd.o #24821, Simon McVittie)

• Do not fail the tests if a parent process has leaked non-close-on-exec
  file descriptors to us (fd.o #73689, fd.o #83899; Simon McVittie)

• Do not fail the tests on Unix platforms with incomplete
  credentials-passing support, but do fail if we can't pass credentials
  on a platform where it is known to work: Linux, FreeBSD, OpenBSD, NetBSD
  (fd.o #69702, Simon McVittie)

• Detect accept4, dirfd, inotify_init1, pipe2, and Unix fd passing
  when building with cmake, and expand test coverage there
  (fd.o #73689; Ralf Habacker, Simon McVittie)

D-Bus 1.9.0 (2014-10-01)
==

The “tiered cheeses” release.

Requirements:

• Support for the systemd: (LISTEN_FDS) pseudo-transport on Linux now
  requires either the libsystemd or libsd-daemon shared library, dropping the
  embedded convenience copy of sd-daemon (fd.o #71818, Simon)

Build-time configuration changes:

• The Stats interface is now enabled by default, and locked-down to
  root-only on the system bus. Configure with --disable-stats
  to disable it altogether on memory- or disk-constrained systems,
  or see ${docdir}/examples/ to open it up to non-root users on the
  system bus or restrict access on the session bus.
  (fd.o #80759; Simon McVittie, Alban Crequy)

• The CMake build system now builds the same shared library name as Autotools
  on at least Linux and Windows:
  - on Linux (and perhaps other Unix platforms), it previously built
    libdbus-1.so, but now builds libdbus-1.so.3.* with development
    symlink libdbus-1.so and SONAME/symlink libdbus-1.so.3
  - on Windows, it previously built either libdbus-1.dll (release) or
    libdbus-1d.dll (debug), but now builds libdbus-1-3.dll, copied to
    libdbus-1.dll for compatibility with older applications.
  (fd.o #74117, Ralf Habacker)

Enhancements:

• D-Bus Specification version 0.24
  · document how to quote match rules (fd.o #24307, Simon McVittie)
  · explicitly say that most message types never expect a reply
    regardles of whether they have NO_REPLY_EXPECTED
    (fd.o #75749, Simon McVittie)

• on Unix platforms, disable Nagle's algorithm on TCP connections to improve
  initial latency (fd.o #75544, Matt Hoosier)

• use backtrace() if it is in -lexecinfo instead of libc, as on NetBSD
  (fd.o #69702, Patrick Welche)

• in dbus-monitor, print more information about file descriptors
  (fd.o #80603, Alban Crequy)

• do not install system bus configuration if built for Windows
  (fd.o #83583; Ralf Habacker, Simon McVittie)

• Add GetAllMatchRules to the Stats interface (fd.o #24307, Alban Crequy)

• Add a regression test for file descriptor passing (fd.o #83622,
  Simon McVittie)

Fixes:

• fix an incorrect error message if a Unix socket path is too long
  (fd.o #73887, Antoine Jacoutot)

• in an MSYS/Cygwin environment, pass Unix-style filenames to xmlto,
  fixing documentation generation (fd.o #75860, Руслан Ижбулатов)

• in Unix with X11, avoid giving dbus-launch a misleading argv[0]
  in ps(1) (fd.o #69716, Chengwei Yang)

• avoid calling poll() with timeout < -1, which is considered invalid
  on FreeBSD and NetBSD (fd.o #78480, Jaap Boender)

• be portable to BSD-derived platforms where O_CLOEXEC is unavailable in libc
  (like Mac OS X 10.6), or available in libc but unsupported by the kernel
  (fd.o #77032; rmvsxop, OBATA Akio, Patrick Welche)

• Fix include path for test/internal/*.c with cmake (Ralf Habacker)

• Documentation improvements
  (fd.o #80795, #84313; Thomas Haller, Sebastian Rasmussen)

• in dbus-monitor, do not leak file descriptors that we have monitored
  (fd.o #80603, Alban Crequy)

• Set the close-on-exec flag for the inotify file descriptor, even
  if built with CMake or older libc (fd.o #73689, Simon McVittie)

• Remove some LGPL code from the Windows dbus-daemon
  (fd.o #57272, Ralf Habacker)

D-Bus 1.8.8 (2014-09-16)
==

The "smashy smashy egg man" release.

Security fixes:

• Do not accept an extra fd in the padding of a cmsg message, which
  could lead to a 4-byte heap buffer overrun.
  (CVE-2014-3635, fd.o #83622; Simon McVittie)

• Reduce default for maximum Unix file descriptors passed per message
  from 1024 to 16, preventing a uid with the default maximum number of
  connections from exhausting the system bus' file descriptors under
  Linux's default rlimit. Distributors or system administrators with a
  more restrictive fd limit may wish to reduce these limits further.

  Additionally, on Linux this prevents a second denial of service
  in which the dbus-daemon can be made to exceed the maximum number
  of fds per sendmsg() and disconnect the process that would have
  received them.
  (CVE-2014-3636, fd.o #82820; Alban Crequy)

• Disconnect connections that still have a fd pending unmarshalling after
  a new configurable limit, pending_fd_timeout (defaulting to 150 seconds),
  removing the possibility of creating an abusive connection that cannot be
  disconnected by setting up a circular reference to a connection's
  file descriptor.
  (CVE-2014-3637, fd.o #80559; Alban Crequy)

• Reduce default for maximum pending replies per connection from 8192 to 128,
  mitigating an algorithmic complexity denial-of-service attack
  (CVE-2014-3638, fd.o #81053; Alban Crequy)

• Reduce default for authentication timeout on the system bus from
  30 seconds to 5 seconds, avoiding denial of service by using up
  all unauthenticated connection slots; and when all unauthenticated
  connection slots are used up, make new connection attempts block
  instead of disconnecting them.
  (CVE-2014-3639, fd.o #80919; Alban Crequy)

Other fixes:

• Check for libsystemd from systemd >= 209, falling back to
  the older separate libraries if not found (Umut Tezduyar Lindskog,
  Simon McVittie)

• On Linux, use prctl() to disable core dumps from a test executable
  that deliberately raises SIGSEGV to test dbus-daemon's handling
  of that condition (fd.o #83772, Simon McVittie)

• Fix compilation with --enable-stats (fd.o #81043, Gentoo #507232;
  Alban Crequy)

• Improve documentation for running tests on Windows (fd.o #41252,
  Ralf Habacker)

D-Bus 1.8.6 (2014-06-02)
==

Security fixes:

• On Linux ≥ 2.6.37-rc4, if sendmsg() fails with ETOOMANYREFS, silently drop
  the message. This prevents an attack in which a malicious client can
  make dbus-daemon disconnect a system service, which is a local
  denial of service.
  (fd.o #80163, CVE-2014-3532; Alban Crequy)

• Track remaining Unix file descriptors correctly when more than one
  message in quick succession contains fds. This prevents another attack
  in which a malicious client can make dbus-daemon disconnect a system
  service.
  (fd.o #79694, fd.o #80469, CVE-2014-3533; Alejandro Martínez Suárez,
  Simon McVittie, Alban Crequy)

Other fixes:

• When dbus-launch --exit-with-session starts a dbus-daemon but then cannot
  attach to a session, kill the dbus-daemon as intended
  (fd.o #74698, Роман Донченко)

D-Bus 1.8.4 (2014-06-10)
==

Security fix:

• Alban Crequy at Collabora Ltd. discovered and fixed a denial-of-service
  flaw in dbus-daemon, part of the reference implementation of D-Bus.
  Additionally, in highly unusual environments the same flaw could lead to
  a side channel between processes that should not be able to communicate.
  (CVE-2014-3477, fd.o #78979)

D-Bus 1.8.2 (2014-04-30)
==

The “nobody wants red” release.

Enhancements:

• in the CMake build system, add some hints for Linux users cross-compiling
  Windows D-Bus binaries to be able to run tests under Wine
  (fd.o #41252, Ralf Habacker)

• add Documentation key to dbus.service (fd.o #77447, Cameron Norman)

Fixes:

• in "dbus-uuidgen --ensure", try to copy systemd's /etc/machine-id
  to /var/lib/dbus/machine-id instead of generating an entirely new ID
  (fd.o #77941, Simon McVittie)

• if dbus-launch receives an X error very quickly, do not kill
  unrelated processes (fd.o #74698, Роман Донченко)

• on Windows, allow up to 8K connections to the dbus-daemon, instead of the
  previous 64 (fd.o #71297; Cristian Onet, Ralf Habacker)

• cope with \r\n newlines in regression tests, since on Windows,
  dbus-daemon.exe uses text mode (fd.o #75863, Руслан Ижбулатов)

D-Bus 1.8.0 (2014-01-20)
==

The “Wolverine distrusts my printer” release.

This starts a new stable branch. The 1.6.x branch is now considered to be
outdated, and will only receive fixes for serious bugs such as security
flaws. The 1.4.x and 1.2.x branches no longer have upstream support and
are unlikely to get any more releases, but if distributors still need to
support them, please share security patches via upstream.

Summary of changes since 1.6.x:

• libdbus always behaves as if dbus_threads_init_default() had been called
  (thread-safety by default)
• new dbus-run-session tool, replacing certain misuses of dbus-launch
• dbus-monitor can talk to outdated versions of dbus-daemon again
• new org.freedesktop.DBus.GetConnectionCredentials method
• GetConnectionUnixProcessID also works correctly on Windows, returning
  the Windows process ID
• GetConnectionWindowsSID returns the correct SID on Windows
• expat is required, libxml2 can no longer be used as a substitute
• the userDB cache is required, and cannot be disabled
• a 64-bit integer type (either int, long, long long or _int64) is required
• better systemd-journald integration on Linux
• fixed long-standing fd and array leaks when failing to parse a message
• fixed referenced-but-never-freed parent nodes (effectively memory leaks)
  when using certain object-path allocation patterns, notably in Avahi
• better defaults for Windows support
• better CMake support
• better portability to mingw32, FreeBSD, NetBSD, QNX and Hurd
• the source language for the man pages is now Docbook XML

Enhancements since 1.7.10:

• Enhance the CMake build system to check for GLib and compile/run
  a subset of the regression tests (fd.o #41252, #73495; Ralf Habacker)

Fixes since 1.7.10:

• don't rely on va_copy(), use DBUS_VA_COPY() wrapper (fd.o #72840,
  Ralf Habacker)

• fix compilation of systemd journal support on older systemd versions where
  sd-journal.h doesn't include syslog.h (fd.o #73455, Ralf Habacker)

• fix compilation on older MSVC versions by including stdlib.h
  (fd.o #73455, Ralf Habacker)

• Allow <allow_anonymous/> to appear in an included configuration file
  (fd.o #73475, Matt Hoosier)

Test behaviour changes since 1.7.10:

• If the tests crash with an assertion failure, they no longer default to
  blocking for a debugger to be attached. Set DBUS_BLOCK_ON_ABORT in the
  environment if you want the old behaviour.

• To improve debuggability, the dbus-daemon and dbus-daemon-eavesdrop tests
  can be run with an external dbus-daemon by setting
  DBUS_TEST_DAEMON_ADDRESS in the environment. Test-cases that require
  an unusually-configured dbus-daemon are skipped.

D-Bus 1.7.10 (2014-01-06)
==

The “weighted companion cube” release.

This is a release candidate for D-Bus 1.8.

D-Bus Specification 0.23:

• don't require messages with no INTERFACE to be dispatched
  (fd.o #68597, Simon McVittie)

• document "tcp:bind=..." and "nonce-tcp:bind=..." (fd.o #72301,
  Chengwei Yang)

• define "listenable" and "connectable" addresses, and discuss
  the difference (fd.o #61303, Simon McVittie)

Enhancements:

• support printing Unix file descriptors in dbus-send, dbus-monitor
  (fd.o #70592, Robert Ancell)

• don't install systemd units if --disable-systemd is given
  (fd.o #71818, Chengwei Yang)

Fixes:

• don't leak memory on out-of-memory while listing activatable or
  active services (fd.o #71526, Radoslaw Pajak)

• fix undefined behaviour in a regression test (fd.o #69924, DreamNik)

• escape Unix socket addresses correctly (fd.o #46013, Chengwei Yang)

• on SELinux systems, don't assume that SECCLASS_DBUS, DBUS__ACQUIRE_SVC
  and DBUS__SEND_MSG are numerically equal to their values in the
  reference policy (fd.o #88719, osmond sun)

• define PROCESS_QUERY_LIMITED_INFORMATION if missing from MinGW < 4 headers
  (fd.o #71366, Matt Fischer)

• define WIN32_LEAN_AND_MEAN to avoid conflicts between winsock.h and
  winsock2.h (fd.o #71405, Matt Fischer)

• do not return failure from _dbus_read_nonce() with no error set,
  preventing a potential crash (fd.o #72298, Chengwei Yang)

• on BSD systems, avoid some O(1)-per-process memory and fd leaks in kqueue,
  preventing test failures (fd.o #69332, fd.o #72213; Chengwei Yang)

• fix warning spam on Hurd by not trying to set SO_REUSEADDR on Unix sockets,
  which doesn't do anything anyway on at least Linux and FreeBSD
  (fd.o #69492, Simon McVittie)

• fix use of TCP sockets on FreeBSD and Hurd by tolerating EINVAL from
  sendmsg() with SCM_CREDS (retrying with plain send()), and looking
  for credentials more correctly (fd.o #69492, Simon McVittie)

• ensure that tests run with a temporary XDG_RUNTIME_DIR to avoid
  getting mixed up in XDG/systemd "user sessions" (fd.o #61301,
  Simon McVittie)

• refresh cached policy rules for existing connections when bus
  configuration changes (fd.o #39463, Chengwei Yang)

D-Bus 1.7.8 (2013-11-01)
==

The “extreme hills” release.

Dependencies:

• If systemd support is enabled, libsystemd-journal is now required.

Enhancements:

• When activating a non-systemd service under systemd, annotate its
  stdout/stderr with its bus name in the Journal. Known limitation:
  because the socket is opened before forking, the process will still be
  logged as if it had dbus-daemon's process ID and user ID.
  (fd.o #68559, Chengwei Yang)

• Document more configuration elements in dbus-daemon(1)
  (fd.o #69125, Chengwei Yang)

Fixes:

• Don't leak string arrays or fds if dbus_message_iter_get_args_valist()
  unpacks them and then encounters an error (fd.o #21259, Chengwei Yang)

• If compiled with libaudit, retain CAP_AUDIT_WRITE so we can write
  disallowed method calls to the audit log, fixing a regression in 1.7.6
  (fd.o #49062, Colin Walters)

• path_namespace='/' in match rules incorrectly matched nothing; it
  now matches everything. (fd.o #70799, Simon McVittie)

D-Bus 1.7.6 (2013-10-09)
==

The “CSI Shrewsbury” release.

Build-time configuration changes:

• Directory change notification via dnotify on Linux is no longer
  supported; it hadn't compiled successfully since 2010 in any case.
  If you don't have inotify (Linux) or kqueue (*BSD), you will need
  to send SIGHUP to the dbus-daemon when its configuration changes.
  (fd.o #33001, Chengwei Yang)

• Compiling with --disable-userdb-cache is no longer supported;
  it didn't work since at least 2008, and would lead to an extremely
  slow dbus-daemon even it worked. (fd.o #15589, #17133, #66947;
  Chengwei Yang)

• The DBUS_DISABLE_ASSERTS CMake option didn't actually disable most
  assertions. It has been renamed to DBUS_DISABLE_ASSERT to be consistent
  with the Autotools build system. (fd.o #66142, Chengwei Yang)

• --with-valgrind=auto enables Valgrind instrumentation if and only if
  valgrind headers are available. The default is still --with-valgrind=no.
  (fd.o #56925, Simon McVittie)

Dependencies:

• Platforms with no 64-bit integer type are no longer supported.
  (fd.o #65429, Simon McVittie)

• GNU make is now (documented to be) required. (fd.o #48277, Simon McVittie)

• Full test coverage no longer requires dbus-glib, although the tests do not
  exercise the shared library (only a static copy) if dbus-glib is missing.
  (fd.o #68852, Simon McVittie)

Enhancements:

• D-Bus Specification 0.22
  · Document GetAdtAuditSessionData() and
    GetConnectionSELinuxSecurityContext() (fd.o #54445, Simon)
  · Fix example .service file (fd.o #66481, Chengwei Yang)
  · Don't claim D-Bus is "low-latency" (lower than what?), just
    give factual statements about it supporting async use
    (fd.o #65141, Justin Lee)
  · Document the contents of .service files, and the fact that
    system services' filenames are constrained
    (fd.o #66608; Simon McVittie, Chengwei Yang)

• Be thread-safe by default on all platforms, even if
  dbus_threads_init_default() has not been called. For compatibility with
  older libdbus, library users should continue to call
  dbus_threads_init_default(): it is harmless to do so.
  (fd.o #54972, Simon McVittie)

• Add GetConnectionCredentials() method (fd.o #54445, Simon)

• New API: dbus_setenv(), a simple wrapper around setenv().
  Note that this is not thread-safe. (fd.o #39196, Simon)

• Add dbus-send --peer=ADDRESS (connect to a given peer-to-peer connection,
  like --address=ADDRESS in previous versions) and dbus-send --bus=ADDRESS
  (connect to a given bus, like dbus-monitor --address=ADDRESS).
  dbus-send --address still exists for backwards compatibility,
  but is no longer documented. (fd.o #48816, Andrey Mazo)

• Windows-specific:
  · "dbus-daemon --nofork" is allowed on Windows again. (fd.o #68852,
    Simon McVittie)

Fixes:

• Avoid an infinite busy-loop if a signal interrupts waitpid()
  (fd.o #68945, Simon McVittie)

• Clean up memory for parent nodes when objects are unexported
  (fd.o #60176, Thomas Fitzsimmons)

• Make dbus_connection_set_route_peer_messages(x, FALSE) behave as
  documented. Previously, it assumed its second parameter was TRUE.
  (fd.o #69165, Chengwei Yang)

• Escape addresses containing non-ASCII characters correctly
  (fd.o #53499, Chengwei Yang)

• Document <servicedir> search order correctly (fd.o #66994, Chengwei Yang)

• Don't crash on "dbus-send --session / x.y.z" which regressed in 1.7.4.
  (fd.o #65923, Chengwei Yang)

• If malloc() returns NULL in _dbus_string_init() or similar, don't free
  an invalid pointer if the string is later freed (fd.o #65959, Chengwei Yang)

• If malloc() returns NULL in dbus_set_error(), don't va_end() a va_list
  that was never va_start()ed (fd.o #66300, Chengwei Yang)

• fix build failure with --enable-stats (fd.o #66004, Chengwei Yang)

• fix a regression test on platforms with strict alignment (fd.o #67279,
  Colin Walters)

• Avoid calling function parameters "interface" since certain Windows headers
  have a namespace-polluting macro of that name (fd.o #66493, Ivan Romanov)

• Assorted Doxygen fixes (fd.o #65755, Chengwei Yang)

• Various thread-safety improvements to static variables (fd.o #68610,
  Simon McVittie)

• Make "make -j check" work (fd.o #68852, Simon McVittie)

• Fix a NULL pointer dereference on an unlikely error path
  (fd.o #69327, Sviatoslav Chagaev)

• Improve valgrind memory pool tracking (fd.o #69326,
  Sviatoslav Chagaev)

• Don't over-allocate memory in dbus-monitor (fd.o #69329,
  Sviatoslav Chagaev)

• dbus-monitor can monitor dbus-daemon < 1.5.6 again
  (fd.o #66107, Chengwei Yang)

• Unix-specific:
  · If accept4() fails with EINVAL, as it can on older Linux kernels
    with newer glibc, try accept() instead of going into a busy-loop.
    (fd.o #69026, Chengwei Yang)
  · If socket() or socketpair() fails with EINVAL or EPROTOTYPE,
    for instance on Hurd or older Linux with a new glibc, try without
    SOCK_CLOEXEC. (fd.o #69073; Pino Toscano, Chengwei Yang)
  · Fix a file descriptor leak on an error code path.
    (fd.o #69182, Sviatoslav Chagaev)
  · dbus-run-session: clear some unwanted environment variables
    (fd.o #39196, Simon)
  · dbus-run-session: compile on FreeBSD (fd.o #66197, Chengwei Yang)
  · Don't fail the autolaunch test if there is no DISPLAY (fd.o #40352, Simon)
  · Use dbus-launch from the builddir for testing, not the installed copy
    (fd.o #37849, Chengwei Yang)
  · Fix compilation if writev() is unavailable (fd.o #69409,
    Vasiliy Balyasnyy)
  · Remove broken support for LOCAL_CREDS credentials passing, and
    document where each credential-passing scheme is used (fd.o #60340,
    Simon McVittie)
  · Make autogen.sh work on *BSD by not assuming GNU coreutils functionality
    (fd.o #35881, #69787; Chengwei Yang)
  · dbus-monitor: be portable to NetBSD (fd.o #69842, Chengwei Yang)
  · dbus-launch: stop using non-portable asprintf (fd.o #37849, Simon)
  · Improve error reporting from the setuid activation helper (fd.o #66728,
    Chengwei Yang)

• Windows-specific:
  · Remove unavailable command-line options from 'dbus-daemon --help'
    (fd.o #42441, Ralf Habacker)
  · Add support for looking up local TCPv4 clients' credentials on
    Windows XP via the undocumented AllocateAndGetTcpExTableFromStack
    function (fd.o #66060, Ralf Habacker)
  · Fix insufficient dependency-tracking (fd.o #68505, Simon McVittie)
  · Don't include wspiapi.h, fixing a compiler warning (fd.o #68852,
    Simon McVittie)

• Internal changes:
  · add DBUS_ENABLE_ASSERT, DBUS_ENABLE_CHECKS for less confusing
    conditionals (fd.o #66142, Chengwei Yang)
  · improve verbose-mode output (fd.o #63047, Colin Walters)
  · consolidate Autotools and CMake build (fd.o #64875, Ralf Habacker)
  · fix various unused variables, unusual build configurations
    etc. (fd.o #65712, #65990, #66005, #66257, #69165, #69410, #70218;
    Chengwei Yang, Vasiliy Balyasnyy)

D-Bus 1.7.4 (2013-06-13)
==

The “but is your thread-safety thread-safe?” release.

Security fixes:

• CVE-2013-2168: Fix misuse of va_list that could be used as a denial
  of service for system services. Vulnerability reported by Alexandru Cornea.
  (Simon)

Dependencies:

• The Windows version of libdbus now contains a C++ source file, used
  to provide global initialization when the library is loaded.
  gcc (mingw*) users should ensure that g++ is also installed.

• The libxml2-based configuration reader (which hasn't worked for 2.5 years,
  and was never the recommended option) has been removed. Expat is now a
  hard dependency.

Enhancements:

• It should now be safe to call dbus_threads_init_default() from any thread,
  at any time. Authors of loadable modules and plugins that use libdbus
  should consider doing so during initialization.
  (fd.o #54972, Simon McVittie)

• Improve dbus-send documentation and command-line parsing (fd.o #65424,
  Chengwei Yang)

Unix-specific:
  · dbus-run-session: experimental new tool to start a temporary D-Bus
    session, e.g. for regression tests or a text console, replacing
    certain uses of dbus-launch which weren't really correct
    (fd.o #39196, Simon)

Other fixes:

• In dbus-daemon, don't crash if a .service file starts with key=value
  (fd.o #60853, Chengwei Yang)

• Unix-specific:
  · Fix a crash similar to CVE-2013-2168 the first time we try to use syslog
    on a platform not defining LOG_PERROR, such as Solaris or QNX.
    This regressed in 1.7.0. (Simon)
  · Fix an assertion failure if we try to activate systemd services before
    systemd connects to the bus (fd.o #50199, Chengwei Yang)
  · Avoid compiler warnings for ignoring the return from write()
    (Chengwei Yang)

• Windows-specific:
  · Under cmake, install runtime libraries (DLLs) into bin/ instead of lib/
    so that Windows finds them (fd.o #59733, Ralf Habacker)

D-Bus 1.7.2 (2013-04-25)
==

The “only partially opaque” release.

Configuration changes:

• On non-QNX Unix platforms, the default limit on fds per message in the
  session bus configuration has reduced from 4096 to 1024. The default
  limit used on the system bus was already 1024. On QNX, both limits are
  reduced further, to 128.

Enhancements:

• D-Bus Specification 0.21
  · Following Unicode Corrigendum #9, the noncharacters U+nFFFE, U+nFFFF,
    U+FDD0..U+FDEF are allowed in UTF-8 strings again. (fd.o #63072,
    Simon McVittie)

Fixes:

• Diagnose incorrect use of dbus_connection_get_data() with negative slot
  (i.e. before allocating the slot) rather than returning junk
  (fd.o #63127, Dan Williams)

• Fix a cmake build regression since 1.7.0 (fd.o #63682; Ralf Habacker,
  Simon McVittie)

• Unix-specific:
  · On Linux, link successfully with glibc 2.17 (fd.o #63166, Simon McVittie)
  · Under systemd, log to syslog only, not stderr, avoiding duplication
    (fd.o #61399, #39987; Colin Walters, Dagobert Michelsen)
  · Under systemd, remove unnecessary dependency on syslog.socket
    (fd.o #63531, Cristian Rodríguez)
  · Include alloca.h for alloca() if available, fixing compilation on
    Solaris 10 (fd.o #63071, Dagobert Michelsen)
  · Allow use of systemd-logind without the rest of systemd
    (fd.o #62585, Martin Pitt)
  · When built with CMake, link to librt and use the right path for
    meinproc's XSLT stylesheets (fd.o #61637, Ralf Habacker)
  · Reduce the default limit on number of fds per message to 128 under
    QNX, working around an arbitrary OS limit (fd.o #61176, Matt Fischer)

• Windows-specific:
  · Do not claim that all bus clients have the dbus-daemon's credentials;
    pick up local TCPv4 clients' credentials (process ID and security
    identifier, i.e. user) using GetExtendedTcpTable() (fd.o #61787,
    Ralf Habacker)

D-Bus 1.7.0 (2013-02-22)
==

The "Disingenuous Assertions" release.

This is a new development release, starting the 1.7.x branch. D-Bus 1.6
remains the recommended version for long-term-supported distributions
or the upcoming GNOME 3.8 release.

Build-time configuration changes:

• The --with-dbus-session-bus-default-address configure option is no longer
  supported. Use the new --with-dbus-session-bus-connect-address and
  --with-dbus-session-bus-listen-address options instead. On Windows, you
  usually want them to have the same argument; on Unix, the defaults are
  usually correct.

• Similarly, the DBUS_SESSION_BUS_DEFAULT_ADDRESS CMake variable is no longer
  supported; use the new DBUS_SESSION_BUS_LISTEN_ADDRESS and
  DBUS_SESSION_BUS_CONNECT_ADDRESS variables instead.

• cmake/cross-compile.sh has been removed. Instead, please use a
  cross-toolchain file (-DCMAKE_TOOLCHAIN_FILE) as documented at
  <http://www.vtk.org/Wiki/CMake_Cross_Compiling>; or use Autotools
  as documented in "info automake Cross-Compilation", and set
  PKG_CONFIG_PATH appropriately.

Requirements:

• Man pages now require xmlto (or either xmlto or meinproc, if using CMake).
• man2html is no longer used.

Enhancements:

• D-Bus Specification 0.20
  · actually say that /org/freedesktop/DBus is the object that
    implements o.fd.DBus (fd.o #51865, Colin Walters)
  · various reorganisation for better clarity (fd.o #38252, Simon McVittie)
  · stop claiming that all basic types work just like INT32 (strings don't!)

• The "source code" for the man pages is now Docbook XML, eliminating
  the outdated duplicate copies used when building with CMake.
  (fd.o #59805; Ralf Habacker, Simon McVittie)

Fixes:

• In the activation helper, when compiled for tests, do not reset the system
  bus address, fixing the regression tests. (fd.o #52202, Simon)

• Fix building with Valgrind 3.8, at the cost of causing harmless warnings
  with Valgrind 3.6 on some compilers (fd.o #55932, Arun Raghavan)

• Merge <servicehelper> from system-local.conf if necessary (fd.o #51560,
  Krzysztof Konopko)

• Under CMake, prefer xmlto over meinproc (fd.o #59733, Ralf Habacker)

• Stop duplicating CMake's own logic to find libexpat
  (fd.o #59733, Ralf Habacker)

• Don't assume CMake host and build system are the same (fd.o #59733,
  Ralf Habacker)

• Avoid deprecation warnings for GLib 2.35 (fd.o #59971, Simon McVittie)

• Unix-specific:
  · Check for functions in libpthread correctly, fixing compilation on
    (at least) OpenBSD (fd.o #47239, Simon)
  · Don't leak temporary fds pointing to /dev/null (fd.o #56927,
    Michel HERMIER)
  · Update sd-daemon.[ch] from systemd (fd.o #60681)
  · Add partial support for QNX (fd.o #60339, fd.o #61176; Matt Fischer)

• Windows-specific:
  · The default session bus listening and connecting address is now
    "autolaunch:", which makes D-Bus on Windows interoperate with itself
    and GDBus "out of the box". Use the configure options and cmake variables
    described above if you require a different autolaunch scope.
    (fd.o #38201, Simon McVittie)
  · Avoid a CMake warning under Cygwin (fd.o #59401, Ralf Habacker)

• Create session.d, system.d directories under CMake (fd.o #41319,
  Ralf Habacker)

D-Bus 1.6.8 (2012-09-28)
==

The "Fix one thing, break another" release.

• Follow up to CVE-2012-3524: The additional hardening
  work to use __secure_getenv() as a followup to bug #52202
  broke certain configurations of gnome-keyring.  Given
  the difficulty of making this work without extensive
  changes to gnome-keyring, use of __secure_getenv() is
  deferred.

D-Bus 1.6.6 (2012-09-28)
==

The "Clear the environment in your setuid binaries, please" release.

• CVE-2012-3524: Don't access environment variables (fd.o #52202)
  Thanks to work and input from Colin Walters, Simon McVittie,
  Geoffrey Thomas, and others.
• Unix-specific:
  · Fix compilation on Solaris (fd.o #53286, Jonathan Perkin)
  · Work around interdependent headers on OpenBSD by including sys/types.h
    before each use of sys/socket.h (fd.o #54418, Brad Smith)

D-Bus 1.6.4 (2012-07-18)
==

• Detect that users are "at the console" correctly when configured with
  a non-default path such as --enable-console-auth-dir=/run/console
  (fd.o #51521, Dave Reisner)

• Remove an incorrect assertion from DBusTransport (fd.o #51657,
  Simon McVittie)

• Make --enable-developer default to "no" (regression in 1.6.2;
  fd.o #51657, Simon McVittie)

• Windows-specific:
  · Launch dbus-daemon correctly if its path contains a space
    (fd.o #49450, Wolfgang Baron)

D-Bus 1.6.2 (2012-06-27)
==

The "Ice Cabbage" release.

• Change how we create /var/lib/dbus so it works under Automake >= 1.11.4
  (fd.o #51406, Simon McVittie)

• Don't return from dbus_pending_call_set_notify with a lock held on OOM
  (fd.o #51032, Simon McVittie)

• Disconnect "developer mode" (assertions, verbose mode etc.) from
  Automake maintainer mode. D-Bus developers should now configure with
  --enable-developer. Automake maintainer mode is now on by default;
  distributions can disable it with --disable-maintainer-mode.
  (fd.o #34671, Simon McVittie)

• Automatically define DBUS_STATIC_BUILD in static-only Autotools builds,
  fixing linking when targeting Windows (fd.o #33973; william, Simon McVittie)

• Unix-specific:
  · Check for libpthread under CMake on Unix (fd.o #47237, Simon McVittie)

D-Bus 1.6.0 (2012-06-05)
==

The “soul of this machine has improved” release.

This version starts a new stable branch of D-Bus: only bug fixes will
be accepted into 1.6.x. Other changes will now go to the 1.7.x branch.

Summary of changes since 1.4.x:

• New requirements
  · PTHREAD_MUTEX_RECURSIVE on Unix
  · compiler support for 64-bit integers (int64_t or equivalent)

• D-Bus Specification v0.19

• New dbus-daemon features
  · <allow own_prefix="com.example.Service"/> rules allow the service to
    own names like com.example.Service.Instance3
  · optional systemd integration when checking at_console policies
  · --nopidfile option, mainly for use by systemd
  · path_namespace and arg0namespace may appear in match rules
  · eavesdropping is disabled unless the match rule contains eavesdrop=true

• New public API
  · functions to validate various string types (dbus_validate_path() etc.)
  · dbus_type_is_valid()
  · DBusBasicValue, a union of every basic type

• Bug fixes
  · removed an unsafe reimplementation of recursive mutexes
  · dbus-daemon no longer busy-loops if it has far too many file descriptors
  · dbus-daemon.exe --print-address works on Windows
  · all the other bug fixes from 1.4.20

• Other major implementation changes
  · on Linux, dbus-daemon uses epoll if supported, for better scalability
  · dbus_threads_init() ignores its argument and behaves like
    dbus_threads_init_default() instead
  · removed the per-connection link cache, improving dbus-daemon performance

• Developer features
  · optional Valgrind instrumentation (--with-valgrind)
  · optional Stats interface on the dbus-daemon (--enable-stats)
  · optionally abort whenever malloc() fails (--enable-embedded-tests
    and export DBUS_MALLOC_CANNOT_FAIL=1)

Changes since 1.5.12:

• Be more careful about monotonic time vs. real time, fixing DBUS_COOKIE_SHA1
  spec-compliance (fd.o #48580, David Zeuthen)

• Don't use install(1) within the source/build trees, fixing the build as
  non-root when using OpenBSD install(1) (fd.o #48217, Antoine Jacoutot)

• Add missing commas in some tcp and nonce-tcp addresses, and remove
  an unused duplicate copy of the nonce-tcp transport in Windows builds
  (fd.o #45896, Simon McVittie)

D-Bus 1.5.12 (2012-03-27)
==

The “Big Book of Science” release.

• Add public API to validate various string types:
  dbus_validate_path(), dbus_validate_interface(), dbus_validate_member(),
  dbus_validate_error_name(), dbus_validate_bus_name(), dbus_validate_utf8()
  (fd.o #39549, Simon McVittie)

• Turn DBusBasicValue into public API so bindings don't need to invent their
  own "union of everything" type (fd.o #11191, Simon McVittie)

• Enumerate data files included in the build rather than using find(1)
  (fd.o #33840, Simon McVittie)

• Add support for policy rules like <allow own_prefix="com.example.Service"/>
  in dbus-daemon (fd.o #46273, Alban Crequy)

• Windows-specific:
  · make dbus-daemon.exe --print-address (and --print-pid) work again
    on Win32, but not on WinCE (fd.o #46049, Simon McVittie)
  · fix duplicate case value when compiling against mingw-w64
    (fd.o #47321, Andoni Morales Alastruey)

D-Bus 1.5.10 (2012-02-21)
==

The "fire in Delerium" release.

On Unix platforms, PTHREAD_MUTEX_RECURSIVE (as specified in POSIX 2008 Base
and SUSv2) is now required.

• D-Bus Specification 0.19:
  · Formally define unique connection names and well-known bus names,
    and document best practices for interface, bus, member and error names,
    and object paths (fd.o #37095, Simon McVittie)
  · Document the search path for session and system services on Unix, and
    where they should be installed by build systems (fd.o #21620, fd.o #35306;
    Simon McVittie)
  · Document the systemd transport (fd.o #35232, Lennart Poettering)

• Make dbus_threads_init() use the same built-in threading implementation
  as dbus_threads_init_default(); the user-specified primitives that it
  takes as a parameter are now ignored (fd.o #43744, Simon McVittie)

• Allow all configured auth mechanisms, not just one (fd.o #45106,
  Pavel Strashkin)

• Improve cmake build system (Ralf Habacker):
  · simplify XML parser dependencies (fd.o #41027)
  · generate build timestamp (fd.o #41029)
  · only create batch files on Windows
  · fix option and cache syntax
  · add help-options target
  · share dbus-arch-deps.h.in with autotools rather than having our
    own version (fd.o #41033)

• Build tests successfully with older GLib, as found in e.g. Debian 6
  (fd.o #41219, Simon McVittie)

• Avoid use of deprecated GThread API (fd.o #44413, Martin Pitt)

• Build documentation correctly if man2html doesn't support filenames on
  its command-line (fd.o #43875, Jack Nagel)

• Improve test coverage. To get even more coverage, run the tests with
  DBUS_TEST_SLOW=1 (fd.o #38285, #42811; Simon McVittie)

• Reduce the size of the shared library by moving functionality only used
  by dbus-daemon, tests etc. into their internal library and deleting
  unused code (fd.o #34976, #39759; Simon McVittie)

• Add dbus-daemon --nopidfile option, overriding the configuration, for
  setups where the default configuration must include <pidfile/> to avoid
  breaking traditional init, but the pid file is in fact unnecessary; use
  it under systemd to improve startup time a bit (fd.o #45520,
  Lennart Poettering)

• Optionally (if configured --with-valgrind) add instrumentation to debug
  libdbus and associated tools more meaningfully under Valgrind
  (fd.o #37286, Simon McVittie)

• Improve the dbus-send(1) man page (fd.o #14005, Simon McVittie)

• Make dbus-protocol.h compatible with C++11 (fd.o #46147, Marc Mutz)

• If tests are enabled and DBUS_MALLOC_CANNOT_FAIL is set in the environment,
  abort on failure to malloc() (like GLib does), to turn runaway memory leaks
  into a debuggable core-dump if a resource limit is applied (fd.o #41048,
  Simon McVittie)

• Don't crash if realloc() returns NULL in a debug build (fd.o #41048,
  Simon McVittie)

• Unix-specific:
  · Replace our broken reimplementation of recursive mutexes, which has
    been broken since 2006, with an ordinary pthreads recursive mutex
    (fd.o #43744; Sigmund Augdal, Simon McVittie)
  · Use epoll(7) for a more efficient main loop in Linux; equivalent patches
    welcomed for other OSs' equivalents like kqueue, /dev/poll, or Solaris
    event ports (fd.o #33337; Simon McVittie, Ralf Habacker)
  · When running under systemd, use it instead of ConsoleKit to check
    whether to apply at_console policies (fd.o #39609, Lennart Poettering)
  · Avoid a highly unlikely fd leak (fd.o #29881, Simon McVittie)
  · Don't close invalid fd -1 if getaddrinfo fails (fd.o #37258, eXeC001er)
  · Don't touch ~/.dbus and ~/.dbus-keyrings when running 'make installcheck'
    (fd.o #41218, Simon McVittie)
  · Stop pretending we respect XDG_DATA_DIRS for system services: the launch
    helper doesn't obey environment variables to avoid privilege escalation
    attacks, so make the system bus follow the same rules
    (fd.o #21620, Simon McVittie)

• Windows-specific:
  · Find the dbus-daemon executable next to the shared library (fd.o #41558;
    Jesper Dam, Ralf Habacker)
  · Remove the faulty implementation of _dbus_condvar_wake_all (fd.o #44609,
    Simon McVittie)

D-Bus 1.5.8 (2011-09-21)
==

The "cross-metering" release.

In addition to dead code removal and refactoring, this release contains all
of the bugfixes from 1.4.16.

• Clean up dead code, and make more warnings fatal in development builds
  (fd.o #39231, fd.o #41012; Simon McVittie)

• If full test coverage is requested via --enable-tests, strictly require
  Python, pygobject and dbus-python, which are required by some tests; if not,
  and Python is missing, skip those tests rather than failing
  (fd.o #37847, Simon McVittie)

• When using cmake, provide the same version-info API in the installed headers
  as for autotools (DBUS_VERSION, etc.) (fd.o #40905, Ralf Habacker)

• Add a regression test for fd.o #38005 (fd.o #39836, Simon McVittie)

• Make "NOCONFIGURE=1 ./autogen.sh" not run configure (Colin Walters)

• Add _DBUS_STATIC_ASSERT and use it to check invariants (fd.o #39636,
  Simon McVittie)

• Fix duplicates in authors list (Ralf Habacker)

• Fix broken links from dbus-tutorial.html if $(htmldir) != $(docdir)
  (fd.o #39879, Chris Mayo)

• Fix a small memory leak, and a failure to report errors, when updating
  a service file entry for activation (fd.o #39230, Simon McVittie)

• Unix-specific:
  · Clean up (non-abstract) Unix sockets on bus daemon exit (fd.o #38656;
    Brian Cameron, Simon McVittie)
  · On systems that use libcap-ng but not systemd, drop supplemental groups
    when switching to the daemon user (Red Hat #726953, Steve Grubb)
  · Make the cmake build work again on GNU platforms (fd.o #29228,
    Simon McVittie)
  · Fix compilation on non-C99 systems that have inttypes.h but not stdint.h,
    like Solaris (fd.o #40313, Dagobert Michelsen)
  · Define CMSG_ALIGN, CMSG_LEN, CMSG_SPACE on Solaris < 10
    (fd.o #40235, Simon McVittie)
  · Cope with Unixes that don't have LOG_PERROR, like Solaris 10
    (fd.o #39987, Simon McVittie)
  · Cope with platforms whose vsnprintf violates both POSIX and C99, like
    Tru64, IRIX and HP-UX (fd.o #11668, Simon McVittie)

• Windows-specific:
  · Fix compilation on MSVC, which doesn't understand "inline" with its
    C99 meaning (fd.o #40000; Ralf Habacker, Simon McVittie)
  · Fix misuse of GPid in test/dbus-daemon.c (fd.o #40003, Simon McVittie)
  · Fix cross-compilation to Windows with Automake (fd.o #40003, Simon McVittie)

D-Bus 1.5.6 (2011-07-29)
==

The "weird, gravy-like aftertaste" release.

In addition to new features and refactoring, this release contains all of the
bugfixes from 1.4.14.

Potentially incompatible (Bustle and similar debugging tools will need
changes to work as intended):

• Do not allow match rules to "eavesdrop" (receive messages intended for a
  different recipient) by mistake: eavesdroppers must now opt-in to this
  behaviour by putting "eavesdrop='true'" in the match rule, which will
  not have any practical effect on buses where eavesdropping is not allowed
  (fd.o #37890, Cosimo Alfarano)

Other changes:

• D-Bus Specification version 0.18 (fd.o #37890, fd.o #39450, fd.o #38252;
  Cosimo Alfarano, Simon McVittie)
  · add the "eavesdrop" keyword to match rules
  · define eavesdropping, unicast messages and broadcast messages
  · stop claiming that match rules are needed to match unicast messages to you
  · promote the type system to be a top-level section

• Use DBUS_ERROR_OBJECT_PATH_IN_USE if dbus_connection_try_register_object_path
  or dbus_connection_try_register_fallback fails, not ...ADDRESS_IN_USE,
  and simplify object-path registration (fd.o #38874, Jiří Klimeš)

• Consistently use atomic operations on everything that is ever manipulated
  via atomic ops, as was done for changes to DBusConnection's refcount in
  1.4.12 (fd.o #38005, Simon McVittie)

• Fix a file descriptor leak when connecting to a TCP socket (fd.o #37258,
  Simon McVittie)

• Make "make check" in a clean tree work, by not running tests until
  test data has been set up (fd.o #34405, Simon McVittie)

• The dbus-daemon no longer busy-loops if it has a very large number of file
  descriptors (fd.o #23194, Simon McVittie)

• Refactor message flow through dispatching to avoid locking violations if
  the bus daemon's message limit is hit; remove the per-connection link cache,
  which was meant to improve performance, but now reduces it (fd.o #34393,
  Simon McVittie)

• Some cmake fixes (Ralf Habacker)

• Remove dead code, mainly from DBusString (fd.o #38570, fd.o #39610;
  Simon McVittie, Lennart Poettering)

• Stop storing two extra byte order indicators in each D-Bus message
  (fd.o #38287, Simon McVittie)

• Add an optional Stats interface which can be used to get statistics from
  a running dbus-daemon if enabled at configure time with --enable-stats
  (fd.o #34040, Simon McVittie)

• Fix various typos (fd.o #27227, fd.o #38284; Sascha Silbe, Simon McVittie)

• Documentation (fd.o #36156, Simon McVittie):
  · let xsltproc be overridden as usual: ./configure XSLTPROC=myxsltproc
  · install more documentation automatically, including man2html output
  · put dbus.devhelp in the right place (it must go in ${htmldir})

• Unix-specific:
  · look for system services in /lib/dbus-1/system-services in addition to all
    the other well-known locations; note that this should always be /lib,
    even on platforms where shared libraries on the root FS would go in /lib64,
    /lib/x86_64-linux-gnu or similar (fd.o #35229, Lennart Poettering)
  · opt-in to fd passing on Solaris (fd.o #33465, Simon McVittie)

• Windows-specific (Ralf Habacker):
  · fix use of a mutex for autolaunch server detection
  · don't crash on malloc failure in _dbus_printf_string_upper_bound

D-Bus 1.5.4 (2011-06-10)
==

Security (local denial of service):

• Byte-swap foreign-endian messages correctly, preventing a long-standing
  local DoS if foreign-endian messages are relayed through the dbus-daemon
  (backporters: this is git commit c3223ba6c401ba81df1305851312a47c485e6cd7)
  (CVE-2011-2200, fd.o #38120, Debian #629938; Simon McVittie)

New things:

• The constant to use for an infinite timeout now has a name,
  DBUS_TIMEOUT_INFINITE. It is numerically equivalent to 0x7fffffff (INT32_MAX)
  which can be used for source compatibility with older versions of libdbus.

• If GLib and DBus-GLib are already installed, more tests will be built,
  providing better coverage. The new tests can also be installed via
      ./configure --enable-installed-tests
  for system integration testing, if required. (fd.o #34570, Simon McVittie)

Changes:

• Consistently use atomic operations for the DBusConnection's refcount,
  fixing potential threading problems (fd.o #38005, Simon McVittie)

• Don't use -Wl,--gc-sections by default: in practice the size decrease is
  small (300KiB on x86-64) and it frequently doesn't work in unusual
  toolchains. To optimize for minimum installed size, you should benchmark
  various possibilities for CFLAGS and LDFLAGS, and set the best flags for
  your particular toolchain at configure time. (fd.o #33466, Simon McVittie)

• Use #!/bin/sh for run-with-tmp-session-bus.sh, making it work on *BSD
  (fd.o #35880, Timothy Redaelli)

• Use ln -fs to set up dbus for systemd, which should fix reinstallation
  when not using a DESTDIR (fd.o #37870, Simon McVittie)

• Windows-specific changes:
  · don't try to build dbus-daemon-launch-helper (fd.o #37838, Mark Brand)

D-Bus 1.5.2 (2011-06-01)
==

The "Boar Hunter" release.

Notes for distributors:

  This version of D-Bus no longer uses -fPIE by default. Distributions wishing
  to harden the dbus-daemon and dbus-launch-helper can re-enable this if their
  toolchain supports it reliably, via something like:

    ./configure CFLAGS=-fPIE LDFLAGS="-pie -Wl,-z,relro"

  or by using distribution-specific wrappers such as Debian's hardening-wrapper.

Changes:

  • D-Bus Specification v0.17
    · Reserve the extra characters used in signatures by GVariant
      (fd.o #34529, Simon McVittie)
    · Define the ObjectManager interface (fd.o #34869, David Zeuthen)
  • Don't force -fPIE: distributions and libtool know better than we do whether
    it's desirable (fd.o #16621, fd.o #27215; Simon McVittie)
  • Allow --disable-gc-sections, in case your toolchain offers the
    -ffunction-sections, -fdata-sections and -Wl,--gc-sections options
    but they're broken, as seen on Solaris (fd.o #33466, Simon McVittie)
  • Install dbus-daemon and dbus-daemon-launch-helper in a more normal way
    (fd.o #14512; Simon McVittie, loosely based on a patch from Luca Barbato)
  • Ensure that maintainers upload documentation with the right permissions
    (fd.o #36130, Simon McVittie)
  • Don't force users of libdbus to be linked against -lpthread, -lrt
    (fd.o #32827, Simon McVittie)
  • Log system-bus activation information to syslog (fd.o #35705,
    Colin Walters)
  • Log messages dropped due to quotas to syslog (fd.o #35358,
    Simon McVittie)
  • Make the nonce-tcp transport work on Unix (fd.o #34569, Simon McVittie)
  • On Unix, if /var/lib/dbus/machine-id cannot be read, try /etc/machine-id
    (fd.o #35228, Lennart Poettering)
  • In the regression tests, don't report fds as "leaked" if they were open
    on startup (fd.o #35173, Simon McVittie)
  • Make dbus-monitor bail out if asked to monitor more than one bus,
    rather than silently using the last one (fd.o #26548, Will Thompson)
  • Clarify documentation (fd.o #35182, Simon McVittie)
  • Clean up minor dead code and some incorrect error handling
    (fd.o #33128, fd.o #29881; Simon McVittie)
  • Check that compiler options are supported before using them (fd.o #19681,
    Simon McVittie)
  • Windows:
    • Remove obsolete workaround for winioctl.h (fd.o #35083, Ralf Habacker)

D-Bus 1.5.0 (2011-04-11)
==

The "you never know when you need to tow something from your giant
flying shark" release.

  • D-Bus Specification v0.16
    · Add support for path_namespace and arg0namespace in match rules
      (fd.o #24317, #34870; Will Thompson, David Zeuthen, Simon McVittie)
    · Make argNpath support object paths, not just object-path-like strings,
      and document it better (fd.o #31818, Will Thompson)
  • Let the bus daemon implement more than one interface (fd.o #33757,
    Simon McVittie)
  • Optimize _dbus_string_replace_len to reduce waste (fd.o #21261,
    Roberto Guido)
  • Require user intervention to compile with missing 64-bit support
    (fd.o #35114, Simon McVittie)
  • Add dbus_type_is_valid as public API (fd.o #20496, Simon McVittie)
  • Raise UnknownObject instead of UnknownMethod for calls to methods on
    paths that are not part of the object tree, and UnknownInterface for calls
    to unknown interfaces in the bus daemon (fd.o #34527, Lennart Poettering)

D-Bus 1.4.8 (2011-04-08)
==

The "It's like the beginning of a lobster" release.

  • Rename configure.in to configure.ac, and update it to modern conventions
    (fd.o #32245; Javier Jardón, Simon McVittie)
  • Correctly give XDG_DATA_HOME priority over XDG_DATA_DIRS (fd.o #34496,
    Anders Kaseorg)
  • Prevent X11 autolaunching if $DISPLAY is unset or empty, and add
    --disable-x11-autolaunch configure option to prevent it altogether
    in embedded environments (fd.o #19997, NB#219964; Simon McVittie)
  • Install the documentation, and an index for Devhelp (fd.o #13495,
    Debian #454142; Simon McVittie, Matthias Clasen)
  • If checks are not disabled, check validity of string-like types and
    booleans when sending them (fd.o #16338, NB#223152; Simon McVittie)
  • Add UnknownObject, UnknownInterface, UnknownProperty and PropertyReadOnly
    errors to dbus-shared.h (fd.o #34527, Lennart Poettering)
  • Break up a huge conditional in config-parser so gcov can produce coverage
    data (fd.o #10887, Simon McVittie)
  • List which parts of the Desktop Entry specification are applicable to
    .service files (fd.o #19159, Sven Herzberg)
  • Don't suppress service activation if two services have the same Exec=
    (fd.o #35750, Colin Walters)
  • Windows:
    · Avoid the name ELEMENT_TYPE due to namespace-pollution from winioctl.h
      (Andre Heinecke)
    · Include _dbus_path_is_absolute in libdbus on Windows, fixing compilation
      (fd.o #32805, Mark Brand)

D-Bus 1.4.6 (2010-02-17)
==

The "1, 2, miss a few, 99, 100" release.

  • Remove unfinished changes intended to support GTest-based tests,
    which were mistakenly included in 1.4.4

D-Bus 1.4.4 (2010-02-17)
==

  • Switch back to using even micro versions for stable releases; 1.4.1
    should have been called 1.4.2, so skip that version number
  • Don't leave bad file descriptors being watched when spawning processes,
    which could result in a busy-loop (fd.o #32992, NB#200248; possibly
    also LP#656134, LP#680444, LP#713157)
  • Check for MSG_NOSIGNAL correctly
  • Fix failure to detect abstract socket support (fd.o #29895)
  • Make _dbus_system_logv actually exit with DBUS_SYSTEM_LOG_FATAL
    (fd.o #32262, NB#180486)
  • Improve some error code paths (fd.o #29981, fd.o #32264, fd.o #32262,
    fd.o #33128, fd.o #33277, fd.o #33126, NB#180486)
  • Avoid possible symlink attacks in /tmp during compilation (fd.o #32854)
  • Tidy up dead code (fd.o #25306, fd.o #33128, fd.o #34292, NB#180486)
  • Improve gcc malloc annotations (fd.o #32710)
  • If the system bus is launched via systemd, protect it from the OOM killer
  • Documentation improvements (fd.o #11190)
  • Avoid readdir_r, which is difficult to use correctly (fd.o #8284,
    fd.o #15922, LP#241619)
  • Cope with invalid files in session.d, system.d (fd.o #19186,
    Debian #230231)
  • Don't distribute generated files that embed our builddir (fd.o #30285,
    fd.o #34292)
  • Raise the system bus's fd limit to be sufficient for its configuration
    (fd.o #33474, LP#381063)
  • Fix syslog string processing
  • Ignore -Waddress
  • Remove broken gcov parsing code and --enable-gcov, and replace them
    with lcov HTML reports and --enable-compiler-coverage (fd.o #10887)
  • Windows:
    · avoid live-lock in Windows CE due to unfair condition variables
  • OpenBSD:
    · support credentials-passing (fd.o #32542)
  • Solaris:
    · opt-in to thread safety (fd.o #33464)

D-Bus 1.4.1 (20 December 2010)
==

 • Fix for CVE-2010-4352: sending messages with excessively-nested variants can
   crash the bus. The existing restriction to 64-levels of nesting previously
   only applied to the static type signature; now it also applies to dynamic
   nesting using variants. Thanks to Rémi Denis-Courmont for discoving this
   issue.
 • OS X portability fixes, including launchd support.
 • Windows autolaunch improvements.
 • Various bug fixes.

D-Bus 1.4.0 (6 Sep 2010)
==
 - systemd hookup

D-Bus 1.3.1 (23 June 2010)
==
 - New standardized PropertiesChanged signal in the properties interface
 - Various portability fixes, in particular to Windows platforms
 - Support forking bus services, for compatibility

D-Bus 1.3.0 (29 July 2009)
==
 - ability for dbus-send to send to any bus (--address)
 - file descriptor passing on Unix socket transports
 - use of GCC atomic intrinsics for better processor support
   (requires -march=i486 or above for x86 compilation)
 - thread-safe FD_CLOEXEC setting on recent Linux kernels (2.6.24-27 and up)
   and glibc (2.9 for pipe2 and 2.10 for accept4)
 - feature negotiation in the bus daemon<|MERGE_RESOLUTION|>--- conflicted
+++ resolved
@@ -1,29 +1,5 @@
-<<<<<<< HEAD
 D-Bus 1.9.16 (UNRELEASED)
 ==
-
-Enhancements:
-
-• Add dbus_message_iter_get_element_count()
-  (fd.o #30350; Christian Dywan, Simon McVittie)
-
-• Introduce new internal DBusSocket and DBusPollable types so we can
-  stop treating the Windows SOCKET type as if it was int. DBusSocket
-  is specifically a socket, cross-platform. DBusPollable is whatever
-  _dbus_poll() can act on, i.e. a fd on Unix or a SOCKET on Windows.
-  (fd.o #89444; Ralf Habacker, Simon McVittie)
-
-Fixes:
-=======
-D-Bus 1.8.20 (UNRELEASED)
-==
-
-...
-
-D-Bus 1.8.18 (2015-05-14)
-==
-
-The “unicorn rifts” release.
 
 Security hardening:
 
@@ -46,8 +22,18 @@
 
   (fd.o #90414, Simon McVittie)
 
-Other fixes:
->>>>>>> 31489e1c
+Enhancements:
+
+• Add dbus_message_iter_get_element_count()
+  (fd.o #30350; Christian Dywan, Simon McVittie)
+
+• Introduce new internal DBusSocket and DBusPollable types so we can
+  stop treating the Windows SOCKET type as if it was int. DBusSocket
+  is specifically a socket, cross-platform. DBusPollable is whatever
+  _dbus_poll() can act on, i.e. a fd on Unix or a SOCKET on Windows.
+  (fd.o #89444; Ralf Habacker, Simon McVittie)
+
+Fixes:
 
 • Add locking to DBusCounter's reference count and notify function
   (fd.o #89297, Adrian Szyndela)
