--- conflicted
+++ resolved
@@ -1,8 +1,4 @@
-<<<<<<< HEAD
 D-Bus 1.11.16 (UNRELEASED)
-=======
-D-Bus 1.10.22 (UNRELEASED)
->>>>>>> 1b0565ac
 ==
 
 Build-time configuration changes:
@@ -41,6 +37,9 @@
 • dbus_message_iter_append_basic() and dbus_message_iter_open_container()
   will no longer report that their arguments were invalid if they run out
   of memory at exactly the wrong time. (fd.o #101568, Simon McVittie)
+
+• Ensure that tests fail if they would otherwise have tried to connect to
+  the real session bus (fd.o #101698, Simon McVittie)
 
 Internal changes relevant to dbus developers:
 
@@ -158,32 +157,6 @@
 • Implement unix:dir=..., which resembles unix:tmpdir=... but never uses
   abstract sockets. This is preferable when used with Linux containers.
   (fd.o #101567, Simon McVittie)
-
-Fixes:
-
-• dbus_message_iter_append_basic() no longer leaks memory if it fails to
-  append a file descriptor to a message. (fd.o #101568, Simon McVittie)
-
-• dbus_message_iter_open_container() no longer leaks memory if it runs out
-  of memory. (fd.o #101568, Simon McVittie)
-
-• dbus_message_append_args_valist() no longer leaks memory if given an
-  unsupported type. This situation is still considered to be a programming
-  error which needs to be corrected by the user of libdbus.
-  (fd.o #101568, Simon McVittie)
-
-• Wrap test-pending-call-disconnected with dbus-run-session so that it can
-  pass in environments that are not already running a D-Bus session bus,
-  fixing a build-time test regression in 1.10.20
-  (fd.o #101698, Simon McVittie)
-
-• Ensure that tests fail if they would otherwise have tried to connect to
-  the real session bus (fd.o #101698, Simon McVittie)
-
-D-Bus 1.10.20 (2017-06-29)
-==
-
-The “suggesting a delivery gone horribly wrong” release.
 
 Fixes:
 
