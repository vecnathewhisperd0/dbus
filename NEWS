<<<<<<< HEAD
D-Bus 1.11.18 (UNRELEASED)
=======
D-Bus 1.10.24 (UNRELEASED)
>>>>>>> 3cf2d6a1
==

...

D-Bus 1.11.16 (2017-07-27)
==

The “south facing garden” release.

Build-time configuration changes:

• The Autotools build system now supports varying ${runstatedir}
  independently of ${localstatedir}, if using an Autoconf version
  that has that feature; version 2.70 will eventually have this, but
  many Linux distributions add it to version 2.69 as a patch.
  A typical use is to set prefix=/usr, sysconfdir=/etc, localstatedir=/var
  and runstatedir=/run. (fd.o #101569, Simon McVittie)

Enhancements:

• New APIs DBUS_MESSAGE_ITER_INIT_CLOSED, dbus_message_iter_init_closed()
  and dbus_message_iter_abandon_container_if_open() simplify the
  single-exit-point ("goto out") style of resource cleanup. The API
  documentation around DBusMessageIter and containers has also been
  clarified. (fd.o #101568, Simon McVittie)

Fixes:

<<<<<<< HEAD
• Fix the implementation of re-enabling a timeout (again) so that its
  countdown is always restarted as intended. (fd.o #95619,
  Michal Koutný)

• Make the dbus-daemon's Properties interface, as introduced in 1.11.14,
  available to all users on the system bus (fd.o #101700, Simon McVittie)
=======
• When parsing dbus-daemon configuration, tell Expat not to use
  cryptographic-quality entropy as a salt for its hash tables: we trust
  the configuration files, so we are not concerned about algorithmic
  complexity attacks via hash table collisions. This prevents
  dbus-daemon --system from holding up the boot process (and causing
  early-boot system services like systemd, logind, networkd to time
  out) on entropy-starved embedded systems.
  (fd.o #101858, Simon McVittie)

D-Bus 1.10.22 (2017-07-27)
==

The “roof terrace” release.

Fixes:
>>>>>>> 3cf2d6a1

• dbus_message_iter_append_basic() no longer leaks memory if it fails to
  append a file descriptor to a message. (fd.o #101568, Simon McVittie)

• dbus_message_iter_open_container() no longer leaks memory if it runs out
  of memory. (fd.o #101568, Simon McVittie)

• dbus_message_append_args_valist() no longer leaks memory if given an
  unsupported type. This situation is still considered to be a programming
  error which needs to be corrected by the user of libdbus.
  (fd.o #101568, Simon McVittie)

• dbus_message_iter_append_basic() and dbus_message_iter_open_container()
  will no longer report that their arguments were invalid if they run out
  of memory at exactly the wrong time. (fd.o #101568, Simon McVittie)

• Ensure that tests fail if they would otherwise have tried to connect to
  the real session bus (fd.o #101698, Simon McVittie)

• Make build-time tests cope with finding Python 3, but not Python 2
  (fd.o #101716, Simon McVittie)

Internal changes relevant to dbus developers:

• DBusVariant is a new mechanism to copy single values from a message into
  a buffer without copying the entire message (fd.o #101568, Simon McVittie)

• DBUS_SYSTEM_LOG_FATAL has been replaced by DBUS_SYSTEM_LOG_ERROR.
  Logging an ERROR message does not make the process exit; the caller
  is responsible for calling abort() or exit(), whichever is more appropriate.
  (fd.o #101568, Simon McVittie)

• Better test coverage (fd.o #101568, Simon McVittie)

D-Bus 1.11.14 (2017-06-29)
==

The “irrational fear of bees” release.

Dependencies:

• Expat >= 2.1.0 is always required
• libselinux >= 2.0.86 is required if SELinux support is enabled
• GLib >= 2.40 is required if full test coverage is enabled

Build-time configuration changes:

• We now use pkg-config to find libexpat in Autotools builds. This requires
  Expat 2.1.0 (March 2012) or later. In particular, this should remove the
  need to configure with LDFLAGS=-L/usr/local/lib on OpenBSD, which can
  itself cause compilation failures.

  As with all pkg-config-based configure checks, you can use
  PKG_CONFIG_PATH=/whatever/lib/pkgconfig to find expat.pc in a
  non-standard prefix, or EXPAT_CFLAGS="-I/whatever/include" and
  EXPAT_LIBS="-L/whatever/lib -lexpat" to avoid needing a .pc file
  at all.

  (fd.o #69801, Simon McVittie)

• Similarly, we now use pkg-config to find libselinux. Version 2.0.86
  is required due to the removal of explicit refcounting for SIDs.
  (fd.o #100912, Laurent Bigonville)

Behaviour changes:

• Previously, /etc/machine-id could be copied to /var/lib/dbus/machine-id
  as a side-effect of a sufficiently privileged process merely reading the
  machine ID. It is no longer copied as a side-effect of reading.
  Running dbus-uuidgen --ensure, which should be done after installing dbus,
  continues to copy /etc/machine-id to /var/lib/dbus/machine-id if the
  former exists and the latter does not.
  (fd.o #101257, Simon McVittie)

• The undocumented Verbose interface, and the GetAllMatchRules method on
  the undocumented Stats interface, must now be used via the object path
  /org/freedesktop/DBus. Previously, they existed on all object paths.
  (fd.o #101257, Simon McVittie)

• AddMatch() with a match rule containing eavesdrop='true' will now fail
  unless called by either the same user as the dbus-daemon, or Unix uid 0
  (root), matching the restrictions applied to the newer BecomeMonitor()
  method. On the session bus this has no practical effect. On the system
  bus this will prevent certain configurations that already did not
  work well in practice. (fd.o #101567, Simon McVittie)

Enhancements:

• D-Bus Specification version 0.31
  · Don't require implementation-specific search paths to be lowest
    priority
  · Correct regex syntax for optionally-escaped bytes in addresses so it
    includes hyphen-minus, forward slash and underscore as intended
  · Describe all message bus methods in the same section
  · Clarify the correct object path for method calls to the message bus
    (/org/freedesktop/DBus, DBUS_PATH_DBUS in the reference implementation)
  · Document that the message bus implements Introspectable, Peer and
    Properties
  · Add new Features and Interfaces properties for message bus
    feature-discovery
  · Add unix:dir=..., which resembles unix:tmpdir=... but never uses
    abstract sockets
  · Don't require eavesdrop='true' to be accepted from connections not
    sufficiently privileged to use it successfully
  · Formally deprecate eavesdropping in favour of BecomeMonitor
  (fd.o #99825, #100686, #100795, #101256, #101257, #101567;
  Simon McVittie, Tom Gundersen)

• Implement the Properties and Peer interfaces in dbus-daemon
  (fd.o #101257, Simon McVittie)

• New function dbus_try_get_local_machine_id() is like
  dbus_get_local_machine_id(), but returning a DBusError. Other code
  that needs the machine ID will now report a recoverable error (instead
  of logging to stderr and aborting) if no machine ID is available.
  Generating a machine ID is still considered to be a required part of
  installing dbus correctly. (fd.o #13194, Simon McVittie)

• Implement GetConnectionSELinuxSecurityContext("org.freedesktop.DBus")
  (fd.o #101315, Laurent Bigonville)

• Avoid deprecated API calls when using SELinux
  (fd.o #100912, Laurent Bigonville)

• Switch a test from the deprecated g_test_trap_fork() to
  g_test_trap_subprocess(), for Windows support and better robustness
  on Unix (fd.o #101362, Simon McVittie)

• On systemd systems, if ${localstatedir}/dbus/machine-id doesn't exist,
  instruct systemd-tmpfiles to make it a symbolic link to /etc/machine-id.
  This prevents the two files from going out of sync on stateless or live
  images without needing to run dbus-uuidgen, and supports older D-Bus
  implementations that do not necessarily read /etc/machine-id themselves.
  (fd.o #101570, Simon McVittie)

• Implement unix:dir=..., which resembles unix:tmpdir=... but never uses
  abstract sockets. This is preferable when used with Linux containers.
  (fd.o #101567, Simon McVittie)

Fixes:

• Fix a reference leak when blocking on a pending call on a connection
  that has been disconnected (fd.o #101481, Shin-ichi MORITA)

• Don't put timestamps in the Doxygen-generated documentation,
  or hard-code the build directory into builds with embedded tests,
  for reproducible builds (fd.o #100692, Simon McVittie)

• Fix some integration test issues (fd.o #100686, Simon McVittie)

• Fix memory leaks in the tests (fd.o #101257, Simon McVittie)

• If we somehow get an autolaunch address with multiple semicolon-separated
  components, and they don't work, don't invalidly "pile up" errors
  (fd.o #101257, Simon McVittie)

Documentation:

• Update git URIs in HACKING document to sync up with cgit.freedesktop.org
  (fd.o #100715, Simon McVittie)

D-Bus 1.11.12 (2017-04-07)
==

The “it's something humans do” release.

Enhancements:

• The session dbus-daemon now supports transient .service files
  in $XDG_RUNTIME_DIR/dbus-1/services. Unlike the other standard
  service directories, this directory is not monitored with inotify
  or similar, and the service files must be named exactly
  ${bus_name}.service. (fd.o #99825, Simon McVittie)

• dbus can be configured with --enable-relocation when building with
  Autotools, or with -DDBUS_RELOCATABLE=ON when building with cmake,
  to make the pkg-config metadata relocatable. This is useful for
  non-standard prefixes, and in particular for Windows installations.
  However, it is not recommended for system-wide installations into
  /usr, because it interferes with pkg-config's ability to filter out
  compiler default linker directories.

  With Autotools, the default is --enable-relocation when building
  for Windows or --disable-relocation otherwise. With CMake, the default
  is -DDBUS_RELOCATABLE=ON.

  (fd.o #99721; Ralf Habacker, Simon McVittie)

• Users of CMake ≥ 2.6 can now link to libdbus without providing their
  own FindDBus.cmake macros, whether dbus was compiled with Autotools
  or with CMake. See the end of README.cmake for more information.
  (fd.o #99721; Ralf Habacker, Simon McVittie)

Fixes:

• Always read service file directories in the intended order
  (fd.o #99825, Simon McVittie)

• When tests are skipped, don't try to kill nonexistent process 0
  (fd.o #99825, Simon McVittie)

• Avoid valgrind false positives (fd.o #88808, Philip Withnall)

• Fix a harmless read overflow and some memory leaks in a unit test
  (fd.o #100568, Philip Withnall)

• Fix some typos in test code
  (fd.o #99999, Coverity #141876, #141877; Philip Withnall)

• Clarify the roles of /etc/dbus-1/s*.d and /usr/share/dbus-1/s*.d
  in documentation (fd.o #99901, Philip Withnall)

• Fix and enable compiler warnings related to -Wswitch
  (fd.o #98191; Thomas Zimmermann, Simon McVittie)

• Fix writing off the end of a fd_set when testing with valgrind
  (fd.o #99839, Philip Withnall)

D-Bus 1.11.10 (2017-02-16)
==

The “purple hair gives you telekinesis?” release.

Dependencies:

• AppArmor support requires at least libapparmor 2.8.95, reduced
  from 2.10 in previous versions. One test requires 2.10 and is
  skipped if building with an older version.

Enhancements:

• Do the Travis-CI build in Docker containers for Ubuntu LTS, Debian
  stable and Debian testing in addition to the older Ubuntu that is
  the default (fd.o #98889, Simon McVittie)

• Avoid some deprecated CMake functions (fd.o #99586, Ralf Habacker)

• Silence many -Wswitch-enum and -Wswitch-default warnings
  (fd.o #98191; Thomas Zimmermann, Simon McVittie)

• Install a sysusers.d snippet so `dbus-daemon --system` can be used
  with an unpopulated /etc (fd.o #99162, Lennart Poettering)

• Install pkg-config metadata on Unix even if building with CMake
  (fd.o #99752, Ralf Habacker)

• Exclude auth mechanisms from REJECTED message if they are supported
  in the code but but configured to be disallowed (fd.o #99621,
  Ralf Habacker)

Fixes:

• Prevent symlink attacks in the nonce-tcp transport on Unix that could
  allow an attacker to overwrite a file named "nonce", in a directory
  that the user running dbus-daemon can write, with a random value
  known only to the user running dbus-daemon. This is unlikely to be
  exploitable in practice, particularly since the nonce-tcp transport
  is really only useful on Windows.

  On Unix systems we strongly recommend using only the unix: and systemd:
  transports, together with EXTERNAL authentication. These are the only
  transports and authentication mechanisms enabled by default.

  (fd.o #99828, Simon McVittie)

• Avoid symlink attacks in the "embedded tests", which are not enabled
  by default and should never be enabled in production builds of dbus.
  (fd.o #99828, Simon McVittie)

• Fix the implementation of re-enabling a timeout so that its
  countdown is restarted as intended, instead of continually
  decreasing. (fd.o #95619; Michal Koutný, Simon McVittie)

• When receiving a message with file descriptors, do not start reading
  the beginning of the next message, so that only one such message
  is processed at a time. In conjunction with the fix for #95619
  this means that processes sending many file descriptors, such as
  systemd-logind on a system that receives very rapid ssh connections,
  are not treated as abusive and kicked off the bus. Revert the previous
  workaround that special-cased uid 0.
  (fd.o #95263, LP#1591411; Simon McVittie)

• Do not require TMPDIR, TEMP or TMP to be set when cross-compiling
  for Windows with CMake (fd.o #99586, Ralf Habacker)

• Do not set Unix-specific variables when targeting Windows
  (fd.o #99586, Ralf Habacker)

• Install Unix executables to ${CMAKE_INSTALL_PREFIX}/bin as intended,
  not ${CMAKE_INSTALL_PREFIX}/lib (fd.o #99752, Ralf Habacker)

• Use relative install locations in CMake on Unix to respect DESTDIR,
  and use GNU-style install layout (fd.o #99721, #99752; Ralf Habacker)

• Install dbus-arch-deps.h correctly when using CMake
  (fd.o #99586, #99721; Ralf Habacker)

• Improve argument validation for `dbus-test-tool spam`
  (ffd.o #99693, Coverity #54759; Philip Withnall)

• Don't shift by a negative integer if a hash table becomes monstrously
  large (fd.o #99641, Coverity #54682; Philip Withnall)

• Don't leak LSM label if dbus-daemon runs out of memory when dealing with
  a new connection (fd.o #99612, Coverity #141058; Philip Withnall)

• Remove an unnecessary NULL check
  (fd.o #99642, Coverity #141062; Philip Withnall)

• Improve error handling in unit tests and dbus-send
  (fd.o #99643, #99694, #99712, #99722, #99723, #99724, #99758,
  #99759, #99793, Coverity #54688, #54692, #54693, #54697, #54701,
  #54710, #54711, #54714, #54715, #54718, #54721, #54724, #54726,
  #54730, #54740, #54822, #54823, #54824, #54825; Philip Withnall)

• Do not print verbose messages' timestamps to stderr if the actual message
  has been redirected to the Windows debug port (fd.o #99749, Ralf Habacker)

D-Bus 1.11.8 (2016-11-28)
==

The “panics in the face of breakfast foods” release.

Build-time configuration:

• The new --enable-debug configure option provides an easy way to
  enable debug symbols, disable optimization and/or enable profiling.

• The --enable-compile-warnings configure option can be used to control
  compiler warnings.

• The --disable-compiler-optimisations configure option is no longer
  supported. Use --enable-debug=yes or CFLAGS=-O0 instead.

Enhancements:

• D-Bus Specification version 0.30
  · Define the jargon term "activation" more clearly
  · Define the jargon term "auto-starting", which is one form of activation
  · Document the optional SystemdService key in service files
  · Use versioned interface and bus names in most examples
  · Clarify intended behaviour of Properties.GetAll
  (fd.o #36190, fd.o #98671; Philip Withnall, Simon McVittie)

• Fix and enable a lot of compiler warnings to improve future code
  quality. This might incidentally also fix some environment variable
  accesses on OS X.
  · In particular, printf-style functions in the libdbus API are now annotated
    with __attribute__((__format__(__printf__, *, *))) when compiling with
    gcc or clang. This might make printf bugs in other software visible
    at compile time.
  (fd.o #97357, fd.o #98192, fd.o #98195, fd.o #98658;
  Thomas Zimmermann, Simon McVittie)

• When running with AppArmor mediation (for example using Ubuntu's patched
  Linux kernel), clients can no longer auto-start services unless they would
  have been able to send the auto-starting message to the service after it
  starts. StartServiceByName() is unaffected, and continues to be allowed by
  default in AppArmor's <abstractions/dbus-strict> and
  <abstractions/dbus-session-strict>. (fd.o #98666, Simon McVittie)

Fixes:

• Work around an undesired effect of the fix for CVE-2014-3637
  (fd.o #80559), in which processes that frequently send fds, such as
  logind during a flood of new PAM sessions, can get disconnected for
  continuously having at least one fd "in flight" for too long;
  dbus-daemon interprets that as a potential denial of service attack.
  The workaround is to disable that check for uid 0 process such as
  logind, with a message in the system log. The bug remains open while
  we look for a more general solution.
  (fd.o #95263, LP#1591411; Simon McVittie)

• Don't run the test test-dbus-launch-x11.sh if X11 autolaunching
  was disabled at compile time. That test is not expected to work
  in that configuration. (fd.o #98665, Simon McVittie)

D-Bus 1.11.6 (2016-10-10)
==

The “darkly whimsical” release.

Security fixes:

• Do not treat ActivationFailure message received from root-owned systemd
  name as a format string. In principle this is a security vulnerability,
  but we do not believe it is exploitable in practice, because only
  privileged processes can own the org.freedesktop.systemd1 bus name, and
  systemd does not appear to send activation failures that contain "%".

  Please note that this probably *was* exploitable in dbus versions
  older than 1.6.30, 1.8.16 and 1.9.10 due to a missing check which at
  the time was only thought to be a denial of service vulnerability
  (CVE-2015-0245). If you are still running one of those versions,
  patch or upgrade immediately.

  (fd.o #98157, Simon McVittie)

Enhancements:

• D-Bus Specification version 0.29
  · Recommend not using '/' for object paths (fd.o #37095, Philip Withnall)
  · Allow <annotation> in <arg> elements (fd.o #86162, Philip Withnall)

• Log to syslog when we exceed various anti-DoS limits, and add test
  coverage for them (fd.o #86442, Simon McVittie)

• Improve syslog handling so that _dbus_warn() and similar warnings
  go to syslog, add dbus-daemon --syslog|--nosyslog|--syslog-only options,
  and log to syslog (instead of /dev/null) when dbus-daemon is started by
  dbus-launch. (fd.o #97009, Simon McVittie)

• Install introspect.dtd and busconfig.dtd to ${datadir}/xml/dbus-1
  (fd.o #89011, Philip Withnall)

• When logging messages about service activation, mention which peer
  requested the activation (fd.o #68212, Philip Withnall)

• On Linux, mention the LSM label (if available) whenever we print
  debug information about a peer (fd.o #68212, Philip Withnall)

Other fixes:

• Harden dbus-daemon against malicious or incorrect ActivationFailure
  messages by rejecting them if they do not come from a privileged
  process, or if systemd activation is not enabled
  (fd.o #98157, Simon McVittie)

• Avoid undefined behaviour when setting reply serial number without going
  via union DBusBasicValue (fd.o #98035, Marc Mutz)

• Fix CMake build for Unix platforms that do not have -lrt, such as Android,
  or that do need -lsocket, such as QNX (fd.o #94096, Ralf Habacker)

• autogen.sh: fail cleanly if autoconf fails (Simon McVittie)

D-Bus 1.11.4 (2016-08-15)
==

The “copper pickaxe” release.

Dependencies:

• Building from git (but not from tarballs) now requires
  macros from the GNU Autoconf Archive, for example the autoconf-archive
  package in Debian or Fedora derivatives.

Build-time configuration:

• The option to enable coverage instrumentation has changed from
  --enable-compiler-coverage to --enable-code-coverage.

Enhancements:

• D-Bus Specification version 0.28
  · Clarify some details of serialization (fd.o #93382, Philip Withnall)

• Increase listen() backlog of AF_UNIX sockets to the maximum possible,
  minimizing failed connections under heavy load
  (fd.o #95264, Lennart Poettering)

• Add a new dbus-launch --exit-with-x11 option (fd.o #39197, Simon McVittie)

• Use the same regression tests for subprocess starting on Unix and Windows
  (fd.o #95191, Ralf Habacker)

• Print timestamps and thread IDs in verbose messages
  (fd.o #95191, Ralf Habacker)

• On Unix, unify the various places that reopen stdin, stdout and/or stderr
  pointing to /dev/null (fd.o #97008, Simon McVittie)

• Use AX_CODE_COVERAGE instead of our own COMPILER_COVERAGE
  (fd.o #88922, Thomas Zimmermann)

Fixes:

• On Windows, fix a memory leak in replacing the installation prefix
  (fd.o #95191, Ralf Habacker)

• On Linux, when dbus-daemon is run with reduced susceptibility to the
  OOM killer (typically via systemd), do not let child processes inherit
  that setting (fd.o #32851; Kimmo Hämäläinen, WaLyong Cho)

• On Unix, make dbus-launch and dbus-daemon --fork work as intended
  even if a parent process incorrectly starts them with stdin, stdout
  and/or stderr closed (fd.o #97008, Simon McVittie)

• Output valid shell syntax in ~/.dbus/session-bus/ if the bus address
  contains a semicolon (fd.o #94746, Thiago Macieira)

• Fix memory leaks and thread safety in subprocess starting on Windows
  (fd.o #95191, Ralf Habacker)

• Stop test-dbus-daemon incorrectly failing on platforms that cannot
  discover the process ID of clients (fd.o #96653, Руслан Ижбулатов)

• In tests that exercise correct handling of crashing D-Bus services,
  suppress Windows crash handler (fd.o #95155; Yiyang Fei, Ralf Habacker)

• Explicitly check for stdint.h (Ioan-Adrian Ratiu)

• In tests, add an invalid DBusAuthState to avoid undefined behaviour
  in some test cases (fd.o #93909, Nick Lewycky)

• Add assertions to reassure a static analysis tool
  (fd.o #93210, Deepika Aggarwal)

• Be explicit about enum comparison when loading XML
  (fd.o #93205, Deepika Aggarwal)

• update-activation-environment: produce better diagnostics on error
  (fd.o #96653, Simon McVittie)

• Avoid various compiler warnings with gcc 6
  (fd.o #97282; Thomas Zimmermann, Simon McVittie)

• On Unix when configured to use the system log, report as "dbus-daemon",
  not as "dbus" (fd.o #97009, Simon McVittie)

• During unit tests, reduce the amount we write to the system log
  (fd.o #97009, Simon McVittie)

D-Bus 1.11.2 (2016-03-07)
==

The “pneumatic drill vs. Iron Maiden” release.

Fixes:

• Enable "large file support" on systems where it exists: dbus-daemon
  is not expected to open large files, but it might need to stat files
  that happen to have large inode numbers (fd.o #93545, Hongxu Jia)

• Eliminate padding inside DBusMessageIter on 64-bit platforms,
  which might result in a pedantic C compiler not copying the entire contents
  of a DBusMessageIter; statically assert that this is not an ABI change
  in practice (fd.o #94136, Simon McVittie)

• Document dbus-test-tool echo --sleep-ms=N instead of incorrect --sleep=N
  (fd.o #94244, Dmitri Iouchtchenko)

• Correctly report test failures in C tests from run-test.sh
  (fd.o #93379; amit tewari, Simon McVittie)

• When tests are enabled, run all the marshal-validate tests, not just
  the even-numbered ones (fd.o #93908, Nick Lewycky)

• Correct the expected error from one marshal-validate test, which was
  previously not run due to the above bug (fd.o #93908, Simon McVittie)

• Fix compilation under CMake when embedded tests are disabled
  (fd.o #94094, eric.hyer)

Internal changes:

• Fix all -Wpointer-sign (signed/unsigned mismatch) warnings, and enable the
  warning (fd.o #93069; Ralf Habacker, Simon McVittie)

• When building with CMake, use the same gcc/clang warnings as under Autotools,
  or MSVC warnings that are broadly similar (fd.o #93069, Ralf Habacker)

• test/name-test: make C tests produce TAP output and run them directly, not
  via run-test.sh (fd.o #92899, Simon McVittie)

• Under CMake when cross-compiling for Windows on Unix, run the tests
  under Wine even if binfmt_misc support is not available
  (fd.o #88966, Ralf Habacker)

• The DBUS_USE_TEST_BINARY environment variable is no longer used by builds with
  embedded tests; DBUS_TEST_DBUS_LAUNCH replaces it (fd.o #92899, Simon McVittie)

• Factor out some functions that will be needed in future for a Windows
  implementation of dbus-run-session (fd.o #92899, Ralf Habacker)

D-Bus 1.11.0 (2015-12-02)
==

The “peppermint deer” release.

Dependencies:

• On non-Windows platforms, dbus now requires an <inttypes.h> that defines
  C99 constants such as PRId64 and PRIu64.

Enhancements:

• D-Bus Specification version 0.27
  · Specify that services should not reply if NO_REPLY_EXPECTED was used
    (fd.o #75749, Lars Uebernickel)

• Add a script to do continuous-integration builds, and metadata to run it
  on travis-ci.org. To use this, clone the dbus git repository on GitHub
  and set it up with travis-ci.org; the only special setting needed is
  "only build branches with a .travis.yml". (fd.o #93194, Simon McVittie)

• If dbus-daemon is run with --systemd-activation, do not require
  org.freedesktop.systemd1.service to exist (fd.o #93194, Simon McVittie)

Fixes:

• Re-order dbus-daemon startup so that on SELinux systems, the thread
  that reads AVC notifications retains the ability to write to the
  audit log (fd.o #92832, Laurent Bigonville)

• Print 64-bit integers on non-GNU Unix platforms (fd.o #92043, Natanael Copa)

• When using the Monitoring interface, match messages' destinations
  (fd.o #92074, Simon McVittie)

• On Linux with systemd, stop installing a reference to the obsolete
  dbus.target, and enable dbus.socket statically (fd.o #78412, #92402;
  Simon McVittie)

• On Windows, when including configuration files with <include> or
  <includedir>, apply the same relocation as for the Exec paths
  in .service files (fd.o #92028, Simon McVittie)

• Add support for backtraces on Windows (fd.o #92721, Ralf Habacker)

• Fix many -Wpointer-sign warnings (fd.o #93069, Ralf Habacker)

D-Bus 1.10.6 (2015-12-01)
==

The “marzipan beetles” release.

Fixes:

• On Unix when running tests as root, don't assert that root and
  the dbus-daemon user can still call UpdateActivationEnvironment;
  assert that those privileged users can call BecomeMonitor instead
  (fd.o #93036, Simon McVittie)

• On Windows, fix a memory leak in the autolaunch transport (fd.o #92899,
  Simon McVittie)

• On Windows Autotools builds, don't run tests that rely on
  dbus-run-session and other Unix-specifics (fd.o #92899, Simon McVittie)

D-Bus 1.10.4 (2015-11-17)
==

The “Frostburn Canyon” release.

Enhancements:

• GetConnectionCredentials, GetConnectionUnixUser and
  GetConnectionUnixProcessID with argument "org.freedesktop.DBus"
  will now return details of the dbus-daemon itself. This is required
  to be able to call SetEnvironment on systemd.
  (fd.o #92857, Jan Alexander Steffens)

Fixes:

• Make UpdateActivationEnvironment always fail with AccessDenied on the
  system bus. Previously, it was possible to configure it so root could
  call it, but the environment variables were not actually used,
  because the launch helper would discard them.
  (fd.o #92857, Jan Alexander Steffens)

• On Unix with --systemd-activation on a user bus, make
  UpdateActivationEnvironment pass on its arguments to systemd's
  SetEnvironment method, solving inconsistency between the environments
  used for traditional activation and systemd user-service activation.
  (fd.o #92857, Jan Alexander Steffens)

• On Windows, don't crash if <syslog/> or --syslog is used
  (fd.o #92538, Ralf Habacker)

• On Windows, fix a memory leak when setting a DBusError from a Windows
  error (fd.o #92721, Ralf Habacker)

• On Windows, don't go into infinite recursion if we abort the process
  with backtraces enabled (fd.o #92721, Ralf Habacker)

• Fix various failing tests, variously on Windows and cross-platform:
  · don't test system.conf features (users, groups) that only make sense
    on the system bus, which is not supported on Windows
  · don't call _dbus_warn() when we skip a test, since it is fatal
  · fix computation of expected <standard_session_servicedirs/>
  · when running TAP tests, translate newlines to Unix format, fixing
    cross-compiled tests under Wine on Linux
  · don't stress-test refcounting under Wine, where it's really slow
  · stop assuming that a message looped-back to the test will be received
    immediately
  · skip some system bus tests on Windows since they make no sense there
  (fd.o #92538, fd.o #92721; Ralf Habacker, Simon McVittie)

D-Bus 1.10.2 (2015-10-26)
==

The “worst pies in London” release.

Fixes:

• Correct error handling for activation: if there are multiple attempts
  to activate the same service and it fails immediately, the first attempt
  would get the correct reply, but the rest would time out. We now send
  the same error reply to each attempt. (fd.o #92200, Simon McVittie)

• If BecomeMonitor is called with a syntactically invalid match rule,
  don't crash with an assertion failure, fixing a regression in 1.9.10.
  This was not exploitable as a denial of service, because the check
  for a privileged user is done first. (fd.o #92298, Simon McVittie)

• On Linux with --enable-user-session, add the bus address to the
  environment of systemd services for better backwards compatibility
  (fd.o #92612, Jan Alexander Steffens)

• On Windows, fix the logic for replacing the installation prefix
  in service files' Exec lines (fd.o #83539; Milan Crha, Simon McVittie)

• On Windows, if installed in the conventional layout with ${prefix}/etc
  and ${prefix}/share, use relative paths between bus configuration files
  to allow the tree to be relocated (fd.o #92028, Simon McVittie)

• Make more of the regression tests pass in Windows builds (fd.o #92538,
  Simon McVittie)

D-Bus 1.10.0 (2015-08-25)
==

The “0x20” release.

This is a new stable branch, recommended for use in OS distributions.

Fixes since 1.9.20:

• distribute test/tap-test.sh.in, even if the tarball was built without
  tests enabled (fd.o #91684, Simon McVittie)
• work around a fd leak in libcap-ng < 0.7.7 (fd.o #91684, Simon McVittie)

Summary of major changes since 1.8.0:

• The basic setup for the well-known system and session buses is
  now done in read-only files in ${datadir} (normally /usr/share).
  See the NEWS entry for 1.9.18 for details.

• AppArmor integration has been merged, with features similar to the
  pre-existing SELinux integration. It is mostly compatible with the
  patches previously shipped by Ubuntu, with one significant change:
  Ubuntu's GetConnectionAppArmorSecurityContext method has been superseded
  by GetConnectionCredentials and was not included.

• The --enable-user-session configure option can be enabled
  by OS integrators intending to use systemd to provide a session bus
  per user (in effect, treating all concurrent graphical and non-graphical
  login sessions as one large session).

• The new listenable address mode "unix:runtime=yes" listens on
  $XDG_RUNTIME_DIR/bus, the same AF_UNIX socket used by the systemd
  user session. libdbus and "dbus-launch --autolaunch" will connect to
  this address by default. GLib ≥ 2.45.3 and sd-bus ≥ 209 have a
  matching default.

• All executables are now dynamically linked to libdbus-1.
  Previously, some executables, most notably dbus-daemon, were statically
  linked to a specially-compiled variant of libdbus. This results in
  various private functions in the _dbus namespace being exposed by the
  shared library. These are not API, and must not be used outside
  the dbus source tree.

• On platforms with ELF symbol versioning, all public symbols
  are versioned LIBDBUS_1_3.

New bus APIs:

• org.freedesktop.DBus.GetConnectionCredentials returns
  LinuxSecurityLabel where supported
• org.freedesktop.DBus.Monitoring interface (privileged)
  · BecomeMonitor method supersedes match rules with eavesdrop=true,
    which are now deprecated
• org.freedesktop.DBus.Stats interface (semi-privileged)
  · now enabled by default
  · new GetAllMatchRules method
• org.freedesktop.DBus.Verbose interface (not normally compiled)
  · toggles the effect of DBUS_VERBOSE

New executables:

• dbus-test-tool
• dbus-update-activation-environment

New optional dependencies:

• The systemd: pseudo-transport requires libsystemd or libsd-daemon
• Complete documentation requires Ducktype and yelp-tools
• Full test coverage requires GLib 2.36 and PyGI
• AppArmor integration requires libapparmor and optionally libaudit

Dependencies removed:

• dbus-glib

D-Bus 1.9.20 (2015-08-06)
==

The “Remember Tomorrow” release.

This is a release-candidate for D-Bus 1.10.0. OS distribution vendors
should test it.

Fixes:

• Don't second-guess what the ABI of poll() is, allowing it to be used
  on Integrity RTOS and other unusual platforms (fd.o #90314;
  Rolland Dudemaine, Simon McVittie)

• Don't duplicate audit subsystem integration if AppArmor and SELinux are
  both enabled (fd.o #89225, Simon McVittie)

• Log audit events for AppArmor/SELinux policy violations whenever
  we have CAP_AUDIT_WRITE, even if not the system bus
  (fd.o #83856, Laurent Bigonville)

D-Bus 1.9.18 (2015-07-21)
==

The “Pirate Elite” release.

Configuration changes:

• The basic setup for the well-known system and session buses is now done
  in read-only files in ${datadir}, moving a step closer to systems
  that can operate with an empty /etc directory. In increasing order
  of precedence:

  · ${datadir}/dbus-1/s*.conf now perform the basic setup such as setting
    the default message policies.
  · ${sysconfdir}/dbus-1/s*.conf are now optional. By default
    dbus still installs a trivial version of each, for documentation
    purposes; putting configuration directives in these files is deprecated.
  · ${datadir}/dbus-1/s*.d/ are now available for third-party software
    to install "drop-in" configuration snippets (any packages
    using those directories should explicitly depend on at least this
    version of dbus).
  · ${sysconfdir}/dbus-1/s*.d/ are also still available for sysadmins
    or third-party software to install "drop-in" configuration snippets
  · ${sysconfdir}/dbus-1/s*-local.conf are still available for sysadmins'
    overrides

  ${datadir} is normally /usr/share, ${sysconfdir} is normally /etc,
  and "s*" refers to either system or session as appropriate.

  (fd.o #89280, Dimitri John Ledkov)

Fixes:

• Fix a memory leak when GetConnectionCredentials() succeeds
  (fd.o #91008, Jacek Bukarewicz)

• Ensure that dbus-monitor does not reply to messages intended for others,
  resulting in its own disconnection (fd.o #90952, Simon McVittie)

D-Bus 1.9.16 (2015-05-14)
==

The “titanium barns” release.

Dependencies:

• Automake 1.13 is now required when compiling from git or modifying
  the build system.

Security hardening:

• On Unix platforms, change the default configuration for the session bus
  to only allow EXTERNAL authentication (secure kernel-mediated
  credentials-passing), as was already done for the system bus.

  This avoids falling back to DBUS_COOKIE_SHA1, which relies on strongly
  unpredictable pseudo-random numbers.

  If you are using D-Bus over the (unencrypted!) tcp: or nonce-tcp: transport,
  in conjunction with DBUS_COOKIE_SHA1 and a shared home directory using
  NFS or similar, you will need to reconfigure the session bus to accept
  DBUS_COOKIE_SHA1 by commenting out the <auth> element. This configuration
  is not recommended.

  (fd.o #90414, Simon McVittie)

• When asked for random numbers for DBUS_COOKIE_SHA1, the nonce-tcp:
  transport, UUIDs or any other reason, fail if we cannot obtain entropy
  (from /dev/urandom or CryptGenRandom()) or an out-of-memory condition
  occurs, instead of silently falling back to low-entropy pseudorandom
  numbers from rand(). (fd.o #90414; Simon McVittie, Ralf Habacker)

Enhancements:

• Add dbus_message_iter_get_element_count()
  (fd.o #30350; Christian Dywan, Simon McVittie)

• Introduce new internal DBusSocket and DBusPollable types so we can
  stop treating the Windows SOCKET type as if it was int. DBusSocket
  is specifically a socket, cross-platform. DBusPollable is whatever
  _dbus_poll() can act on, i.e. a fd on Unix or a SOCKET on Windows.
  (fd.o #89444; Ralf Habacker, Simon McVittie)

• All regression tests now output TAP <https://testanything.org/>
  (fd.o #89846, Simon McVittie)

• Internal APIs consistently use signed values for timestamps
  (fd.o #18494, Peter McCurdy)

• Improve diagnostics when UpdateActivationEnvironment calls are rejected
  (fd.o #88812, Simon McVittie)

• Clean up a lot of compiler warnings
  (fd.o #17289, fd.o #89284; Ralf Habacker, Simon McVittie)

Fixes:

• Add locking to DBusCounter's reference count and notify function
  (fd.o #89297, Adrian Szyndela)

• Ensure that DBusTransport's reference count is protected by the
  corresponding DBusConnection's lock (fd.o #90312, Adrian Szyndela)

• Correctly release DBusServer mutex before early-return if we run out
  of memory while copying authentication mechanisms (fd.o #90021,
  Ralf Habacker)

• Make dbus-test-tool and dbus-update-activation-environment portable
  to Windows (fd.o #90089, Ralf Habacker)

• Correctly initialize all fields of DBusTypeReader (fd.o #90021;
  Ralf Habacker, Simon McVittie)

• Fix some missing \n in verbose (debug log) messages (fd.o #90004,
  Ralf Habacker)

• Clean up some memory and fd leaks in test code and tools
  (fd.o #90021, Ralf Habacker)

• Fix a NULL dereference if the dbus-daemon cannot read a configuration
  directory for a reason that is not ENOENT (fd.o #90021, Ralf Habacker)

• CMake generates a versioned shared library even if the revision is 0,
  as it usually is on the development branch. (fd.o #89450, Ralf Habacker)

D-Bus 1.9.14 (2015-03-02)
==

The “don't stand in the poison cloud” release.

Dependencies:

• dbus-daemon and dbus-daemon-launch-helper now require libdbus. They
  were previously linked to a static version of libdbus.

• The tests no longer require dbus-glib in order to exercise the libdbus
  shared library; they are always linked to libdbus now.

Build-time configuration:

• The new --enable-user-session option, off by default, can be enabled
  by OS integrators intending to use systemd to provide a session bus
  per user (in effect, treating all concurrent graphical and non-graphical
  login sessions as one large session)

Enhancements:

• All executables are now linked dynamically to libdbus.
  (fd.o #83115; Bertrand SIMONNET, Simon McVittie, Ralf Habacker)

• On platforms that support them (GNU libc and possibly others),
  libdbus now has versioned symbols for its public API.
  All public symbols (visible in the header files) are currently
  versioned as LIBDBUS_1_3; private symbols starting with _dbus or
  dbus_internal have a version that changes with each release, and
  must not be used by applications. (also fd.o #83115)

• New listenable address mode "unix:runtime=yes" which listens on
  a real filesystem (non-abstract) socket $XDG_RUNTIME_DIR/bus
  (fd.o #61303; Colin Walters, Alexander Larsson, Simon McVittie)

• Add optional systemd units for a per-user bus listening on
  $XDG_RUNTIME_DIR/bus (fd.o #61301; Simon McVittie, Colin Walters)

• On Unix platforms, both libdbus and "dbus-launch --autolaunch"
  default to connecting to $XDG_RUNTIME_DIR/bus if it is a socket
  (also fd.o #61301)

• New dbus-update-activation-environment tool uploads environment
  variables to "dbus-daemon --session" and optionally "systemd --user",
  primarily as a way to keep the per-user bus compatible with
  distributions' existing X11 login scripts (also fd.o #61301)

• <includedir/> elements in dbus-daemon configuration are now silently
  ignored if the directory does not exist. (fd.o #89280, Dimitri John Ledkov)

• Add microsecond-resolution timestamps to the default output of
  dbus-monitor and dbus-send (fd.o #88896; Ralf Habacker, Simon McVittie)

Fixes:

• Fix a race condition in the 'monitor' test introduced in 1.9.10
  (fd.o #89222, Simon McVittie)

D-Bus 1.9.12 (2015-02-19)
==

The “monster lasagna” release.

Dependencies:

• Ducktype and yelp-tools are now required to build complete documentation
  (they are optional for normal builds).

Enhancements:

• D-Bus Specification version 0.26
  · GetConnectionCredentials can return LinuxSecurityLabel or WindowsSID
  · document the BecomeMonitor method

• On Linux, add LinuxSecurityLabel to GetConnectionCredentials
  (fd.o #89041; Tyler Hicks, Simon McVittie)

• On Linux, add support for AppArmor mediation of message sending and
  receiving and name ownership (paralleling existing SELinux mediation
  support), and eavesdropping (a new check, currently AppArmor-specific)
  (fd.o #75113; John Johansen, Tyler Hicks, Simon McVittie)

• In dbus-send and dbus-monitor, pretty-print \0-terminated bytestrings
  that have printable ASCII contents; we previously only did this for
  unterminated bytestrings (fd.o #89109, Simon McVittie)

• Add a guide to designing good D-Bus APIs (fd.o #88994, Philip Withnall)

• On Windows, add WindowsSID to GetConnectionCredentials
  (fd.o #54445, Ralf Habacker)

• Improve clarity of dbus-monitor --profile output and add more columns
  (fd.o #89165, Ralf Habacker)

• Add a man page for dbus-test-tool, and build it under CMake as well
  as Autotools (fd.o#89086, Simon McVittie)

• If dbus-daemon was compiled with --enable-verbose, add a D-Bus API
  to control it at runtime, overriding the DBUS_VERBOSE environment variable
  (fd.o #88896, Ralf Habacker)

Fixes:

• Reduce the number of file descriptors used in the fd-passing test,
  avoiding failure under the default Linux fd limit, and automatically
  skip it if the rlimit is too small (fd.o #88998, Simon McVittie)

D-Bus 1.9.10 (2015-02-09)
==

The “sad cyborgs” release.

Security fixes merged from 1.8.16:

• Do not allow non-uid-0 processes to send forged ActivationFailure
  messages. On Linux systems with systemd activation, this would
  allow a local denial of service: unprivileged processes could
  flood the bus with these forged messages, winning the race with
  the actual service activation and causing an error reply
  to be sent back when service auto-activation was requested.
  This does not prevent the real service from being started,
  so the attack only works while the real service is not running.
  (CVE-2015-0245, fd.o #88811; Simon McVittie)

Enhancements:

• The new Monitoring interface in the dbus-daemon lets dbus-monitor and
  similar tools receive messages without altering the security properties
  of the system bus, by calling the new BecomeMonitor method on a
  private connection. This bypasses the normal <allow> and <deny> rules
  entirely, so to preserve normal message-privacy assumptions, only root
  is allowed to do this on the system bus. Restricted environments,
  such as Linux with LSMs, should lock down access to the Monitoring
  interface. (fd.o #46787, Simon McVittie)

• dbus-monitor uses BecomeMonitor to capture more traffic, if the
  dbus-daemon supports it and access permissions allow it.
  It still supports the previous approach ("eavesdropping" match rules)
  for compatibility with older bus daemons. (fd.o #46787, Simon)

• dbus-monitor can now log the message stream as binary data for later
  analysis, with either no extra framing beyond the normal D-Bus headers,
  or libpcap-compatible framing treating each D-Bus message
  as a captured packet. (fd.o #46787, Simon)

Other fixes:

• Fix some CMake build regressions (fd.o #88964, Ralf Habacker)

• On Unix, forcibly terminate regression tests after 60 seconds to
  prevent them from blocking continuous integration frameworks
  (fd.o #46787, Simon)

D-Bus 1.9.8 (2015-02-03)
==

The “all the types of precipitation” release.

Dependencies:

• full test coverage now requires GLib 2.36
• full test coverage now requires PyGI (PyGObject 3,
  "import gi.repository.GObject") instead of the
  obsolete PyGObject 2 ("import gobject")

Enhancements:

• add GLib-style "installed tests" (fd.o #88810, Simon McVittie)

• better regression test coverage, including systemd activation
  (fd.o #57952, #88810; Simon McVittie)

Fixes:

• fatal errors correctly make the dbus-daemon exit even if <syslog/> is
  turned off (fd.o #88808, Simon McVittie)

• TCP sockets on Windows no longer fail to listen approximately 1 time
  in 256, caused by a logic error that should have always made it fail but
  was mitigated by incorrect endianness for the port number
  (fd.o #87999, Ralf Habacker)

• fix some Windows build failures (fd.o #88009, #88010; Ralf Habacker)

• on Windows, allow up to 8K connections to the dbus-daemon instead of the
  previous 64, completing a previous fix which only worked under
  Autotools (fd.o #71297, Ralf Habacker)

• on Windows, if the IP family is unspecified only use IPv4,
  to mitigate IPv6 not working correctly (fd.o #87999, Ralf Habacker)

• fix some unlikely memory leaks on OOM (fd.o #88087, Simon McVittie)

• lcov code coverage analysis works again (fd.o #88808, Simon McVittie)

• fix an unused function error with --disable-embedded-tests (fd.o #87837,
  Thiago Macieira)

D-Bus 1.9.6 (2015-01-05)
==

The “I do have a bread knife” release.

Security hardening:

• Do not allow calls to UpdateActivationEnvironment from uids other than
  the uid of the dbus-daemon. If a system service installs unsafe
  security policy rules that allow arbitrary method calls
  (such as CVE-2014-8148) then this prevents memory consumption and
  possible privilege escalation via UpdateActivationEnvironment.

  We believe that in practice, privilege escalation here is avoided
  by dbus-daemon-launch-helper sanitizing its environment; but
  it seems better to be safe.

• Do not allow calls to UpdateActivationEnvironment or the Stats interface
  on object paths other than /org/freedesktop/DBus. Some system services
  install unsafe security policy rules that allow arbitrary method calls
  to any destination, method and interface with a specified object path;
  while less bad than allowing arbitrary method calls, these security
  policies are still harmful, since dbus-daemon normally offers the
  same API on all object paths and other system services might behave
  similarly.

Other fixes:

• Add missing initialization so GetExtendedTcpTable doesn't crash on
  Windows Vista SP0 (fd.o #77008, Илья А. Ткаченко)

D-Bus 1.9.4 (2014-11-24)
==

The “extra-sturdy caramel” release.

Fixes:

• Partially revert the CVE-2014-3639 patch by increasing the default
  authentication timeout on the system bus from 5 seconds back to 30
  seconds, since this has been reported to cause boot regressions for
  some users, mostly with parallel boot (systemd) on slower hardware.

  On fast systems where local users are considered particularly hostile,
  administrators can return to the 5 second timeout (or any other value
  in milliseconds) by saving this as /etc/dbus-1/system-local.conf:

  <busconfig>
    <limit name="auth_timeout">5000</limit>
  </busconfig>

  (fd.o #86431, Simon McVittie)

• Add a message in syslog/the Journal when the auth_timeout is exceeded
  (fd.o #86431, Simon McVittie)

• Send back an AccessDenied error if the addressed recipient is not allowed
  to receive a message (and in builds with assertions enabled, don't
  assert under the same conditions). (fd.o #86194, Jacek Bukarewicz)

D-Bus 1.9.2 (2014-11-10)
==

The “structurally unsound flapjack” release.

Security fixes:

• Increase dbus-daemon's RLIMIT_NOFILE rlimit to 65536
  so that CVE-2014-3636 part A cannot exhaust the system bus'
  file descriptors, completing the incomplete fix in 1.8.8.
  (CVE-2014-7824, fd.o #85105; Simon McVittie, Alban Crequy)

Enhancements:

• D-Bus Specification version 0.25
  · new value 'const' for EmitsChangedSignal annotation
    (fd.o #72958, Lennart Poettering)
  · new ALLOW_INTERACTIVE_AUTHORIZATION flag, for PolicyKit and similar
    (fd.o #83449; Lennart Poettering, Simon McVittie)
  · annotate table of types with reserved/basic/container, and for
    basic types, fixed/string-like
  · clarify arbitrary limits by quoting them in mebibytes

• New API: add accessors for the ALLOW_INTERACTIVE_AUTHORIZATION flag
  (fd.o #83449, Simon McVittie)

• Add dbus-test-tool, a D-Bus swiss army knife with multiple subcommands,
  useful for debugging and performance testing:
  · dbus-test-tool spam: send repeated messages
  · dbus-test-tool echo: send an empty reply for all method calls
  · dbus-test-tool black-hole: do not reply to method calls
  (fd.o #34140; Alban Crequy, Simon McVittie, Will Thompson)

• Add support for process ID in credentials-passing on NetBSD
  (fd.o #69702, Patrick Welche)

• Add an example script to find potentially undesired match rules
  (fd.o #84598, Alban Crequy)

• Document the central assumption that makes our use of credentials-passing
  secure (fd.o #83499, Simon McVittie)

• Replace the dbus-glib section of the tutorial with a GDBus recommendation,
  and add some links to GDBus and QtDBus documentation (fd.o #25140,
  Simon McVittie)

Fixes:

• Use a less confusing NoReply message when disconnected with a reply pending
  (fd.o #76112, Simon McVittie)

• Make the .pc file relocatable by letting pkg-config do all variable
  expansion itself (fd.o #75858, Руслан Ижбулатов)

• Fix a build failure on platforms with kqueue, which regressed in 1.9.0
  (fd.o #85563, Patrick Welche)

• Consistently save errno after socket calls (fd.o #83625, Simon McVittie)

• In dbus-spawn, when the grandchild process exits due to a failed exec(),
  do not lose the exec() errno (fd.o #24821, Simon McVittie)

• Do not fail the tests if a parent process has leaked non-close-on-exec
  file descriptors to us (fd.o #73689, fd.o #83899; Simon McVittie)

• Do not fail the tests on Unix platforms with incomplete
  credentials-passing support, but do fail if we can't pass credentials
  on a platform where it is known to work: Linux, FreeBSD, OpenBSD, NetBSD
  (fd.o #69702, Simon McVittie)

• Detect accept4, dirfd, inotify_init1, pipe2, and Unix fd passing
  when building with cmake, and expand test coverage there
  (fd.o #73689; Ralf Habacker, Simon McVittie)

D-Bus 1.9.0 (2014-10-01)
==

The “tiered cheeses” release.

Requirements:

• Support for the systemd: (LISTEN_FDS) pseudo-transport on Linux now
  requires either the libsystemd or libsd-daemon shared library, dropping the
  embedded convenience copy of sd-daemon (fd.o #71818, Simon)

Build-time configuration changes:

• The Stats interface is now enabled by default, and locked-down to
  root-only on the system bus. Configure with --disable-stats
  to disable it altogether on memory- or disk-constrained systems,
  or see ${docdir}/examples/ to open it up to non-root users on the
  system bus or restrict access on the session bus.
  (fd.o #80759; Simon McVittie, Alban Crequy)

• The CMake build system now builds the same shared library name as Autotools
  on at least Linux and Windows:
  - on Linux (and perhaps other Unix platforms), it previously built
    libdbus-1.so, but now builds libdbus-1.so.3.* with development
    symlink libdbus-1.so and SONAME/symlink libdbus-1.so.3
  - on Windows, it previously built either libdbus-1.dll (release) or
    libdbus-1d.dll (debug), but now builds libdbus-1-3.dll, copied to
    libdbus-1.dll for compatibility with older applications.
  (fd.o #74117, Ralf Habacker)

Enhancements:

• D-Bus Specification version 0.24
  · document how to quote match rules (fd.o #24307, Simon McVittie)
  · explicitly say that most message types never expect a reply
    regardles of whether they have NO_REPLY_EXPECTED
    (fd.o #75749, Simon McVittie)

• on Unix platforms, disable Nagle's algorithm on TCP connections to improve
  initial latency (fd.o #75544, Matt Hoosier)

• use backtrace() if it is in -lexecinfo instead of libc, as on NetBSD
  (fd.o #69702, Patrick Welche)

• in dbus-monitor, print more information about file descriptors
  (fd.o #80603, Alban Crequy)

• do not install system bus configuration if built for Windows
  (fd.o #83583; Ralf Habacker, Simon McVittie)

• Add GetAllMatchRules to the Stats interface (fd.o #24307, Alban Crequy)

• Add a regression test for file descriptor passing (fd.o #83622,
  Simon McVittie)

Fixes:

• fix an incorrect error message if a Unix socket path is too long
  (fd.o #73887, Antoine Jacoutot)

• in an MSYS/Cygwin environment, pass Unix-style filenames to xmlto,
  fixing documentation generation (fd.o #75860, Руслан Ижбулатов)

• in Unix with X11, avoid giving dbus-launch a misleading argv[0]
  in ps(1) (fd.o #69716, Chengwei Yang)

• avoid calling poll() with timeout < -1, which is considered invalid
  on FreeBSD and NetBSD (fd.o #78480, Jaap Boender)

• be portable to BSD-derived platforms where O_CLOEXEC is unavailable in libc
  (like Mac OS X 10.6), or available in libc but unsupported by the kernel
  (fd.o #77032; rmvsxop, OBATA Akio, Patrick Welche)

• Fix include path for test/internal/*.c with cmake (Ralf Habacker)

• Documentation improvements
  (fd.o #80795, #84313; Thomas Haller, Sebastian Rasmussen)

• in dbus-monitor, do not leak file descriptors that we have monitored
  (fd.o #80603, Alban Crequy)

• Set the close-on-exec flag for the inotify file descriptor, even
  if built with CMake or older libc (fd.o #73689, Simon McVittie)

• Remove some LGPL code from the Windows dbus-daemon
  (fd.o #57272, Ralf Habacker)

D-Bus 1.8.8 (2014-09-16)
==

The "smashy smashy egg man" release.

Security fixes:

• Do not accept an extra fd in the padding of a cmsg message, which
  could lead to a 4-byte heap buffer overrun.
  (CVE-2014-3635, fd.o #83622; Simon McVittie)

• Reduce default for maximum Unix file descriptors passed per message
  from 1024 to 16, preventing a uid with the default maximum number of
  connections from exhausting the system bus' file descriptors under
  Linux's default rlimit. Distributors or system administrators with a
  more restrictive fd limit may wish to reduce these limits further.

  Additionally, on Linux this prevents a second denial of service
  in which the dbus-daemon can be made to exceed the maximum number
  of fds per sendmsg() and disconnect the process that would have
  received them.
  (CVE-2014-3636, fd.o #82820; Alban Crequy)

• Disconnect connections that still have a fd pending unmarshalling after
  a new configurable limit, pending_fd_timeout (defaulting to 150 seconds),
  removing the possibility of creating an abusive connection that cannot be
  disconnected by setting up a circular reference to a connection's
  file descriptor.
  (CVE-2014-3637, fd.o #80559; Alban Crequy)

• Reduce default for maximum pending replies per connection from 8192 to 128,
  mitigating an algorithmic complexity denial-of-service attack
  (CVE-2014-3638, fd.o #81053; Alban Crequy)

• Reduce default for authentication timeout on the system bus from
  30 seconds to 5 seconds, avoiding denial of service by using up
  all unauthenticated connection slots; and when all unauthenticated
  connection slots are used up, make new connection attempts block
  instead of disconnecting them.
  (CVE-2014-3639, fd.o #80919; Alban Crequy)

Other fixes:

• Check for libsystemd from systemd >= 209, falling back to
  the older separate libraries if not found (Umut Tezduyar Lindskog,
  Simon McVittie)

• On Linux, use prctl() to disable core dumps from a test executable
  that deliberately raises SIGSEGV to test dbus-daemon's handling
  of that condition (fd.o #83772, Simon McVittie)

• Fix compilation with --enable-stats (fd.o #81043, Gentoo #507232;
  Alban Crequy)

• Improve documentation for running tests on Windows (fd.o #41252,
  Ralf Habacker)

D-Bus 1.8.6 (2014-06-02)
==

Security fixes:

• On Linux ≥ 2.6.37-rc4, if sendmsg() fails with ETOOMANYREFS, silently drop
  the message. This prevents an attack in which a malicious client can
  make dbus-daemon disconnect a system service, which is a local
  denial of service.
  (fd.o #80163, CVE-2014-3532; Alban Crequy)

• Track remaining Unix file descriptors correctly when more than one
  message in quick succession contains fds. This prevents another attack
  in which a malicious client can make dbus-daemon disconnect a system
  service.
  (fd.o #79694, fd.o #80469, CVE-2014-3533; Alejandro Martínez Suárez,
  Simon McVittie, Alban Crequy)

Other fixes:

• When dbus-launch --exit-with-session starts a dbus-daemon but then cannot
  attach to a session, kill the dbus-daemon as intended
  (fd.o #74698, Роман Донченко)

D-Bus 1.8.4 (2014-06-10)
==

Security fix:

• Alban Crequy at Collabora Ltd. discovered and fixed a denial-of-service
  flaw in dbus-daemon, part of the reference implementation of D-Bus.
  Additionally, in highly unusual environments the same flaw could lead to
  a side channel between processes that should not be able to communicate.
  (CVE-2014-3477, fd.o #78979)

D-Bus 1.8.2 (2014-04-30)
==

The “nobody wants red” release.

Enhancements:

• in the CMake build system, add some hints for Linux users cross-compiling
  Windows D-Bus binaries to be able to run tests under Wine
  (fd.o #41252, Ralf Habacker)

• add Documentation key to dbus.service (fd.o #77447, Cameron Norman)

Fixes:

• in "dbus-uuidgen --ensure", try to copy systemd's /etc/machine-id
  to /var/lib/dbus/machine-id instead of generating an entirely new ID
  (fd.o #77941, Simon McVittie)

• if dbus-launch receives an X error very quickly, do not kill
  unrelated processes (fd.o #74698, Роман Донченко)

• on Windows, allow up to 8K connections to the dbus-daemon, instead of the
  previous 64 (fd.o #71297; Cristian Onet, Ralf Habacker)

• cope with \r\n newlines in regression tests, since on Windows,
  dbus-daemon.exe uses text mode (fd.o #75863, Руслан Ижбулатов)

D-Bus 1.8.0 (2014-01-20)
==

The “Wolverine distrusts my printer” release.

This starts a new stable branch. The 1.6.x branch is now considered to be
outdated, and will only receive fixes for serious bugs such as security
flaws. The 1.4.x and 1.2.x branches no longer have upstream support and
are unlikely to get any more releases, but if distributors still need to
support them, please share security patches via upstream.

Summary of changes since 1.6.x:

• libdbus always behaves as if dbus_threads_init_default() had been called
  (thread-safety by default)
• new dbus-run-session tool, replacing certain misuses of dbus-launch
• dbus-monitor can talk to outdated versions of dbus-daemon again
• new org.freedesktop.DBus.GetConnectionCredentials method
• GetConnectionUnixProcessID also works correctly on Windows, returning
  the Windows process ID
• GetConnectionWindowsSID returns the correct SID on Windows
• expat is required, libxml2 can no longer be used as a substitute
• the userDB cache is required, and cannot be disabled
• a 64-bit integer type (either int, long, long long or _int64) is required
• better systemd-journald integration on Linux
• fixed long-standing fd and array leaks when failing to parse a message
• fixed referenced-but-never-freed parent nodes (effectively memory leaks)
  when using certain object-path allocation patterns, notably in Avahi
• better defaults for Windows support
• better CMake support
• better portability to mingw32, FreeBSD, NetBSD, QNX and Hurd
• the source language for the man pages is now Docbook XML

Enhancements since 1.7.10:

• Enhance the CMake build system to check for GLib and compile/run
  a subset of the regression tests (fd.o #41252, #73495; Ralf Habacker)

Fixes since 1.7.10:

• don't rely on va_copy(), use DBUS_VA_COPY() wrapper (fd.o #72840,
  Ralf Habacker)

• fix compilation of systemd journal support on older systemd versions where
  sd-journal.h doesn't include syslog.h (fd.o #73455, Ralf Habacker)

• fix compilation on older MSVC versions by including stdlib.h
  (fd.o #73455, Ralf Habacker)

• Allow <allow_anonymous/> to appear in an included configuration file
  (fd.o #73475, Matt Hoosier)

Test behaviour changes since 1.7.10:

• If the tests crash with an assertion failure, they no longer default to
  blocking for a debugger to be attached. Set DBUS_BLOCK_ON_ABORT in the
  environment if you want the old behaviour.

• To improve debuggability, the dbus-daemon and dbus-daemon-eavesdrop tests
  can be run with an external dbus-daemon by setting
  DBUS_TEST_DAEMON_ADDRESS in the environment. Test-cases that require
  an unusually-configured dbus-daemon are skipped.

D-Bus 1.7.10 (2014-01-06)
==

The “weighted companion cube” release.

This is a release candidate for D-Bus 1.8.

D-Bus Specification 0.23:

• don't require messages with no INTERFACE to be dispatched
  (fd.o #68597, Simon McVittie)

• document "tcp:bind=..." and "nonce-tcp:bind=..." (fd.o #72301,
  Chengwei Yang)

• define "listenable" and "connectable" addresses, and discuss
  the difference (fd.o #61303, Simon McVittie)

Enhancements:

• support printing Unix file descriptors in dbus-send, dbus-monitor
  (fd.o #70592, Robert Ancell)

• don't install systemd units if --disable-systemd is given
  (fd.o #71818, Chengwei Yang)

Fixes:

• don't leak memory on out-of-memory while listing activatable or
  active services (fd.o #71526, Radoslaw Pajak)

• fix undefined behaviour in a regression test (fd.o #69924, DreamNik)

• escape Unix socket addresses correctly (fd.o #46013, Chengwei Yang)

• on SELinux systems, don't assume that SECCLASS_DBUS, DBUS__ACQUIRE_SVC
  and DBUS__SEND_MSG are numerically equal to their values in the
  reference policy (fd.o #88719, osmond sun)

• define PROCESS_QUERY_LIMITED_INFORMATION if missing from MinGW < 4 headers
  (fd.o #71366, Matt Fischer)

• define WIN32_LEAN_AND_MEAN to avoid conflicts between winsock.h and
  winsock2.h (fd.o #71405, Matt Fischer)

• do not return failure from _dbus_read_nonce() with no error set,
  preventing a potential crash (fd.o #72298, Chengwei Yang)

• on BSD systems, avoid some O(1)-per-process memory and fd leaks in kqueue,
  preventing test failures (fd.o #69332, fd.o #72213; Chengwei Yang)

• fix warning spam on Hurd by not trying to set SO_REUSEADDR on Unix sockets,
  which doesn't do anything anyway on at least Linux and FreeBSD
  (fd.o #69492, Simon McVittie)

• fix use of TCP sockets on FreeBSD and Hurd by tolerating EINVAL from
  sendmsg() with SCM_CREDS (retrying with plain send()), and looking
  for credentials more correctly (fd.o #69492, Simon McVittie)

• ensure that tests run with a temporary XDG_RUNTIME_DIR to avoid
  getting mixed up in XDG/systemd "user sessions" (fd.o #61301,
  Simon McVittie)

• refresh cached policy rules for existing connections when bus
  configuration changes (fd.o #39463, Chengwei Yang)

D-Bus 1.7.8 (2013-11-01)
==

The “extreme hills” release.

Dependencies:

• If systemd support is enabled, libsystemd-journal is now required.

Enhancements:

• When activating a non-systemd service under systemd, annotate its
  stdout/stderr with its bus name in the Journal. Known limitation:
  because the socket is opened before forking, the process will still be
  logged as if it had dbus-daemon's process ID and user ID.
  (fd.o #68559, Chengwei Yang)

• Document more configuration elements in dbus-daemon(1)
  (fd.o #69125, Chengwei Yang)

Fixes:

• Don't leak string arrays or fds if dbus_message_iter_get_args_valist()
  unpacks them and then encounters an error (fd.o #21259, Chengwei Yang)

• If compiled with libaudit, retain CAP_AUDIT_WRITE so we can write
  disallowed method calls to the audit log, fixing a regression in 1.7.6
  (fd.o #49062, Colin Walters)

• path_namespace='/' in match rules incorrectly matched nothing; it
  now matches everything. (fd.o #70799, Simon McVittie)

D-Bus 1.7.6 (2013-10-09)
==

The “CSI Shrewsbury” release.

Build-time configuration changes:

• Directory change notification via dnotify on Linux is no longer
  supported; it hadn't compiled successfully since 2010 in any case.
  If you don't have inotify (Linux) or kqueue (*BSD), you will need
  to send SIGHUP to the dbus-daemon when its configuration changes.
  (fd.o #33001, Chengwei Yang)

• Compiling with --disable-userdb-cache is no longer supported;
  it didn't work since at least 2008, and would lead to an extremely
  slow dbus-daemon even it worked. (fd.o #15589, #17133, #66947;
  Chengwei Yang)

• The DBUS_DISABLE_ASSERTS CMake option didn't actually disable most
  assertions. It has been renamed to DBUS_DISABLE_ASSERT to be consistent
  with the Autotools build system. (fd.o #66142, Chengwei Yang)

• --with-valgrind=auto enables Valgrind instrumentation if and only if
  valgrind headers are available. The default is still --with-valgrind=no.
  (fd.o #56925, Simon McVittie)

Dependencies:

• Platforms with no 64-bit integer type are no longer supported.
  (fd.o #65429, Simon McVittie)

• GNU make is now (documented to be) required. (fd.o #48277, Simon McVittie)

• Full test coverage no longer requires dbus-glib, although the tests do not
  exercise the shared library (only a static copy) if dbus-glib is missing.
  (fd.o #68852, Simon McVittie)

Enhancements:

• D-Bus Specification 0.22
  · Document GetAdtAuditSessionData() and
    GetConnectionSELinuxSecurityContext() (fd.o #54445, Simon)
  · Fix example .service file (fd.o #66481, Chengwei Yang)
  · Don't claim D-Bus is "low-latency" (lower than what?), just
    give factual statements about it supporting async use
    (fd.o #65141, Justin Lee)
  · Document the contents of .service files, and the fact that
    system services' filenames are constrained
    (fd.o #66608; Simon McVittie, Chengwei Yang)

• Be thread-safe by default on all platforms, even if
  dbus_threads_init_default() has not been called. For compatibility with
  older libdbus, library users should continue to call
  dbus_threads_init_default(): it is harmless to do so.
  (fd.o #54972, Simon McVittie)

• Add GetConnectionCredentials() method (fd.o #54445, Simon)

• New API: dbus_setenv(), a simple wrapper around setenv().
  Note that this is not thread-safe. (fd.o #39196, Simon)

• Add dbus-send --peer=ADDRESS (connect to a given peer-to-peer connection,
  like --address=ADDRESS in previous versions) and dbus-send --bus=ADDRESS
  (connect to a given bus, like dbus-monitor --address=ADDRESS).
  dbus-send --address still exists for backwards compatibility,
  but is no longer documented. (fd.o #48816, Andrey Mazo)

• Windows-specific:
  · "dbus-daemon --nofork" is allowed on Windows again. (fd.o #68852,
    Simon McVittie)

Fixes:

• Avoid an infinite busy-loop if a signal interrupts waitpid()
  (fd.o #68945, Simon McVittie)

• Clean up memory for parent nodes when objects are unexported
  (fd.o #60176, Thomas Fitzsimmons)

• Make dbus_connection_set_route_peer_messages(x, FALSE) behave as
  documented. Previously, it assumed its second parameter was TRUE.
  (fd.o #69165, Chengwei Yang)

• Escape addresses containing non-ASCII characters correctly
  (fd.o #53499, Chengwei Yang)

• Document <servicedir> search order correctly (fd.o #66994, Chengwei Yang)

• Don't crash on "dbus-send --session / x.y.z" which regressed in 1.7.4.
  (fd.o #65923, Chengwei Yang)

• If malloc() returns NULL in _dbus_string_init() or similar, don't free
  an invalid pointer if the string is later freed (fd.o #65959, Chengwei Yang)

• If malloc() returns NULL in dbus_set_error(), don't va_end() a va_list
  that was never va_start()ed (fd.o #66300, Chengwei Yang)

• fix build failure with --enable-stats (fd.o #66004, Chengwei Yang)

• fix a regression test on platforms with strict alignment (fd.o #67279,
  Colin Walters)

• Avoid calling function parameters "interface" since certain Windows headers
  have a namespace-polluting macro of that name (fd.o #66493, Ivan Romanov)

• Assorted Doxygen fixes (fd.o #65755, Chengwei Yang)

• Various thread-safety improvements to static variables (fd.o #68610,
  Simon McVittie)

• Make "make -j check" work (fd.o #68852, Simon McVittie)

• Fix a NULL pointer dereference on an unlikely error path
  (fd.o #69327, Sviatoslav Chagaev)

• Improve valgrind memory pool tracking (fd.o #69326,
  Sviatoslav Chagaev)

• Don't over-allocate memory in dbus-monitor (fd.o #69329,
  Sviatoslav Chagaev)

• dbus-monitor can monitor dbus-daemon < 1.5.6 again
  (fd.o #66107, Chengwei Yang)

• Unix-specific:
  · If accept4() fails with EINVAL, as it can on older Linux kernels
    with newer glibc, try accept() instead of going into a busy-loop.
    (fd.o #69026, Chengwei Yang)
  · If socket() or socketpair() fails with EINVAL or EPROTOTYPE,
    for instance on Hurd or older Linux with a new glibc, try without
    SOCK_CLOEXEC. (fd.o #69073; Pino Toscano, Chengwei Yang)
  · Fix a file descriptor leak on an error code path.
    (fd.o #69182, Sviatoslav Chagaev)
  · dbus-run-session: clear some unwanted environment variables
    (fd.o #39196, Simon)
  · dbus-run-session: compile on FreeBSD (fd.o #66197, Chengwei Yang)
  · Don't fail the autolaunch test if there is no DISPLAY (fd.o #40352, Simon)
  · Use dbus-launch from the builddir for testing, not the installed copy
    (fd.o #37849, Chengwei Yang)
  · Fix compilation if writev() is unavailable (fd.o #69409,
    Vasiliy Balyasnyy)
  · Remove broken support for LOCAL_CREDS credentials passing, and
    document where each credential-passing scheme is used (fd.o #60340,
    Simon McVittie)
  · Make autogen.sh work on *BSD by not assuming GNU coreutils functionality
    (fd.o #35881, #69787; Chengwei Yang)
  · dbus-monitor: be portable to NetBSD (fd.o #69842, Chengwei Yang)
  · dbus-launch: stop using non-portable asprintf (fd.o #37849, Simon)
  · Improve error reporting from the setuid activation helper (fd.o #66728,
    Chengwei Yang)

• Windows-specific:
  · Remove unavailable command-line options from 'dbus-daemon --help'
    (fd.o #42441, Ralf Habacker)
  · Add support for looking up local TCPv4 clients' credentials on
    Windows XP via the undocumented AllocateAndGetTcpExTableFromStack
    function (fd.o #66060, Ralf Habacker)
  · Fix insufficient dependency-tracking (fd.o #68505, Simon McVittie)
  · Don't include wspiapi.h, fixing a compiler warning (fd.o #68852,
    Simon McVittie)

• Internal changes:
  · add DBUS_ENABLE_ASSERT, DBUS_ENABLE_CHECKS for less confusing
    conditionals (fd.o #66142, Chengwei Yang)
  · improve verbose-mode output (fd.o #63047, Colin Walters)
  · consolidate Autotools and CMake build (fd.o #64875, Ralf Habacker)
  · fix various unused variables, unusual build configurations
    etc. (fd.o #65712, #65990, #66005, #66257, #69165, #69410, #70218;
    Chengwei Yang, Vasiliy Balyasnyy)

D-Bus 1.7.4 (2013-06-13)
==

The “but is your thread-safety thread-safe?” release.

Security fixes:

• CVE-2013-2168: Fix misuse of va_list that could be used as a denial
  of service for system services. Vulnerability reported by Alexandru Cornea.
  (Simon)

Dependencies:

• The Windows version of libdbus now contains a C++ source file, used
  to provide global initialization when the library is loaded.
  gcc (mingw*) users should ensure that g++ is also installed.

• The libxml2-based configuration reader (which hasn't worked for 2.5 years,
  and was never the recommended option) has been removed. Expat is now a
  hard dependency.

Enhancements:

• It should now be safe to call dbus_threads_init_default() from any thread,
  at any time. Authors of loadable modules and plugins that use libdbus
  should consider doing so during initialization.
  (fd.o #54972, Simon McVittie)

• Improve dbus-send documentation and command-line parsing (fd.o #65424,
  Chengwei Yang)

Unix-specific:
  · dbus-run-session: experimental new tool to start a temporary D-Bus
    session, e.g. for regression tests or a text console, replacing
    certain uses of dbus-launch which weren't really correct
    (fd.o #39196, Simon)

Other fixes:

• In dbus-daemon, don't crash if a .service file starts with key=value
  (fd.o #60853, Chengwei Yang)

• Unix-specific:
  · Fix a crash similar to CVE-2013-2168 the first time we try to use syslog
    on a platform not defining LOG_PERROR, such as Solaris or QNX.
    This regressed in 1.7.0. (Simon)
  · Fix an assertion failure if we try to activate systemd services before
    systemd connects to the bus (fd.o #50199, Chengwei Yang)
  · Avoid compiler warnings for ignoring the return from write()
    (Chengwei Yang)

• Windows-specific:
  · Under cmake, install runtime libraries (DLLs) into bin/ instead of lib/
    so that Windows finds them (fd.o #59733, Ralf Habacker)

D-Bus 1.7.2 (2013-04-25)
==

The “only partially opaque” release.

Configuration changes:

• On non-QNX Unix platforms, the default limit on fds per message in the
  session bus configuration has reduced from 4096 to 1024. The default
  limit used on the system bus was already 1024. On QNX, both limits are
  reduced further, to 128.

Enhancements:

• D-Bus Specification 0.21
  · Following Unicode Corrigendum #9, the noncharacters U+nFFFE, U+nFFFF,
    U+FDD0..U+FDEF are allowed in UTF-8 strings again. (fd.o #63072,
    Simon McVittie)

Fixes:

• Diagnose incorrect use of dbus_connection_get_data() with negative slot
  (i.e. before allocating the slot) rather than returning junk
  (fd.o #63127, Dan Williams)

• Fix a cmake build regression since 1.7.0 (fd.o #63682; Ralf Habacker,
  Simon McVittie)

• Unix-specific:
  · On Linux, link successfully with glibc 2.17 (fd.o #63166, Simon McVittie)
  · Under systemd, log to syslog only, not stderr, avoiding duplication
    (fd.o #61399, #39987; Colin Walters, Dagobert Michelsen)
  · Under systemd, remove unnecessary dependency on syslog.socket
    (fd.o #63531, Cristian Rodríguez)
  · Include alloca.h for alloca() if available, fixing compilation on
    Solaris 10 (fd.o #63071, Dagobert Michelsen)
  · Allow use of systemd-logind without the rest of systemd
    (fd.o #62585, Martin Pitt)
  · When built with CMake, link to librt and use the right path for
    meinproc's XSLT stylesheets (fd.o #61637, Ralf Habacker)
  · Reduce the default limit on number of fds per message to 128 under
    QNX, working around an arbitrary OS limit (fd.o #61176, Matt Fischer)

• Windows-specific:
  · Do not claim that all bus clients have the dbus-daemon's credentials;
    pick up local TCPv4 clients' credentials (process ID and security
    identifier, i.e. user) using GetExtendedTcpTable() (fd.o #61787,
    Ralf Habacker)

D-Bus 1.7.0 (2013-02-22)
==

The "Disingenuous Assertions" release.

This is a new development release, starting the 1.7.x branch. D-Bus 1.6
remains the recommended version for long-term-supported distributions
or the upcoming GNOME 3.8 release.

Build-time configuration changes:

• The --with-dbus-session-bus-default-address configure option is no longer
  supported. Use the new --with-dbus-session-bus-connect-address and
  --with-dbus-session-bus-listen-address options instead. On Windows, you
  usually want them to have the same argument; on Unix, the defaults are
  usually correct.

• Similarly, the DBUS_SESSION_BUS_DEFAULT_ADDRESS CMake variable is no longer
  supported; use the new DBUS_SESSION_BUS_LISTEN_ADDRESS and
  DBUS_SESSION_BUS_CONNECT_ADDRESS variables instead.

• cmake/cross-compile.sh has been removed. Instead, please use a
  cross-toolchain file (-DCMAKE_TOOLCHAIN_FILE) as documented at
  <http://www.vtk.org/Wiki/CMake_Cross_Compiling>; or use Autotools
  as documented in "info automake Cross-Compilation", and set
  PKG_CONFIG_PATH appropriately.

Requirements:

• Man pages now require xmlto (or either xmlto or meinproc, if using CMake).
• man2html is no longer used.

Enhancements:

• D-Bus Specification 0.20
  · actually say that /org/freedesktop/DBus is the object that
    implements o.fd.DBus (fd.o #51865, Colin Walters)
  · various reorganisation for better clarity (fd.o #38252, Simon McVittie)
  · stop claiming that all basic types work just like INT32 (strings don't!)

• The "source code" for the man pages is now Docbook XML, eliminating
  the outdated duplicate copies used when building with CMake.
  (fd.o #59805; Ralf Habacker, Simon McVittie)

Fixes:

• In the activation helper, when compiled for tests, do not reset the system
  bus address, fixing the regression tests. (fd.o #52202, Simon)

• Fix building with Valgrind 3.8, at the cost of causing harmless warnings
  with Valgrind 3.6 on some compilers (fd.o #55932, Arun Raghavan)

• Merge <servicehelper> from system-local.conf if necessary (fd.o #51560,
  Krzysztof Konopko)

• Under CMake, prefer xmlto over meinproc (fd.o #59733, Ralf Habacker)

• Stop duplicating CMake's own logic to find libexpat
  (fd.o #59733, Ralf Habacker)

• Don't assume CMake host and build system are the same (fd.o #59733,
  Ralf Habacker)

• Avoid deprecation warnings for GLib 2.35 (fd.o #59971, Simon McVittie)

• Unix-specific:
  · Check for functions in libpthread correctly, fixing compilation on
    (at least) OpenBSD (fd.o #47239, Simon)
  · Don't leak temporary fds pointing to /dev/null (fd.o #56927,
    Michel HERMIER)
  · Update sd-daemon.[ch] from systemd (fd.o #60681)
  · Add partial support for QNX (fd.o #60339, fd.o #61176; Matt Fischer)

• Windows-specific:
  · The default session bus listening and connecting address is now
    "autolaunch:", which makes D-Bus on Windows interoperate with itself
    and GDBus "out of the box". Use the configure options and cmake variables
    described above if you require a different autolaunch scope.
    (fd.o #38201, Simon McVittie)
  · Avoid a CMake warning under Cygwin (fd.o #59401, Ralf Habacker)

• Create session.d, system.d directories under CMake (fd.o #41319,
  Ralf Habacker)

D-Bus 1.6.8 (2012-09-28)
==

The "Fix one thing, break another" release.

• Follow up to CVE-2012-3524: The additional hardening
  work to use __secure_getenv() as a followup to bug #52202
  broke certain configurations of gnome-keyring.  Given
  the difficulty of making this work without extensive
  changes to gnome-keyring, use of __secure_getenv() is
  deferred.

D-Bus 1.6.6 (2012-09-28)
==

The "Clear the environment in your setuid binaries, please" release.

• CVE-2012-3524: Don't access environment variables (fd.o #52202)
  Thanks to work and input from Colin Walters, Simon McVittie,
  Geoffrey Thomas, and others.
• Unix-specific:
  · Fix compilation on Solaris (fd.o #53286, Jonathan Perkin)
  · Work around interdependent headers on OpenBSD by including sys/types.h
    before each use of sys/socket.h (fd.o #54418, Brad Smith)

D-Bus 1.6.4 (2012-07-18)
==

• Detect that users are "at the console" correctly when configured with
  a non-default path such as --enable-console-auth-dir=/run/console
  (fd.o #51521, Dave Reisner)

• Remove an incorrect assertion from DBusTransport (fd.o #51657,
  Simon McVittie)

• Make --enable-developer default to "no" (regression in 1.6.2;
  fd.o #51657, Simon McVittie)

• Windows-specific:
  · Launch dbus-daemon correctly if its path contains a space
    (fd.o #49450, Wolfgang Baron)

D-Bus 1.6.2 (2012-06-27)
==

The "Ice Cabbage" release.

• Change how we create /var/lib/dbus so it works under Automake >= 1.11.4
  (fd.o #51406, Simon McVittie)

• Don't return from dbus_pending_call_set_notify with a lock held on OOM
  (fd.o #51032, Simon McVittie)

• Disconnect "developer mode" (assertions, verbose mode etc.) from
  Automake maintainer mode. D-Bus developers should now configure with
  --enable-developer. Automake maintainer mode is now on by default;
  distributions can disable it with --disable-maintainer-mode.
  (fd.o #34671, Simon McVittie)

• Automatically define DBUS_STATIC_BUILD in static-only Autotools builds,
  fixing linking when targeting Windows (fd.o #33973; william, Simon McVittie)

• Unix-specific:
  · Check for libpthread under CMake on Unix (fd.o #47237, Simon McVittie)

D-Bus 1.6.0 (2012-06-05)
==

The “soul of this machine has improved” release.

This version starts a new stable branch of D-Bus: only bug fixes will
be accepted into 1.6.x. Other changes will now go to the 1.7.x branch.

Summary of changes since 1.4.x:

• New requirements
  · PTHREAD_MUTEX_RECURSIVE on Unix
  · compiler support for 64-bit integers (int64_t or equivalent)

• D-Bus Specification v0.19

• New dbus-daemon features
  · <allow own_prefix="com.example.Service"/> rules allow the service to
    own names like com.example.Service.Instance3
  · optional systemd integration when checking at_console policies
  · --nopidfile option, mainly for use by systemd
  · path_namespace and arg0namespace may appear in match rules
  · eavesdropping is disabled unless the match rule contains eavesdrop=true

• New public API
  · functions to validate various string types (dbus_validate_path() etc.)
  · dbus_type_is_valid()
  · DBusBasicValue, a union of every basic type

• Bug fixes
  · removed an unsafe reimplementation of recursive mutexes
  · dbus-daemon no longer busy-loops if it has far too many file descriptors
  · dbus-daemon.exe --print-address works on Windows
  · all the other bug fixes from 1.4.20

• Other major implementation changes
  · on Linux, dbus-daemon uses epoll if supported, for better scalability
  · dbus_threads_init() ignores its argument and behaves like
    dbus_threads_init_default() instead
  · removed the per-connection link cache, improving dbus-daemon performance

• Developer features
  · optional Valgrind instrumentation (--with-valgrind)
  · optional Stats interface on the dbus-daemon (--enable-stats)
  · optionally abort whenever malloc() fails (--enable-embedded-tests
    and export DBUS_MALLOC_CANNOT_FAIL=1)

Changes since 1.5.12:

• Be more careful about monotonic time vs. real time, fixing DBUS_COOKIE_SHA1
  spec-compliance (fd.o #48580, David Zeuthen)

• Don't use install(1) within the source/build trees, fixing the build as
  non-root when using OpenBSD install(1) (fd.o #48217, Antoine Jacoutot)

• Add missing commas in some tcp and nonce-tcp addresses, and remove
  an unused duplicate copy of the nonce-tcp transport in Windows builds
  (fd.o #45896, Simon McVittie)

D-Bus 1.5.12 (2012-03-27)
==

The “Big Book of Science” release.

• Add public API to validate various string types:
  dbus_validate_path(), dbus_validate_interface(), dbus_validate_member(),
  dbus_validate_error_name(), dbus_validate_bus_name(), dbus_validate_utf8()
  (fd.o #39549, Simon McVittie)

• Turn DBusBasicValue into public API so bindings don't need to invent their
  own "union of everything" type (fd.o #11191, Simon McVittie)

• Enumerate data files included in the build rather than using find(1)
  (fd.o #33840, Simon McVittie)

• Add support for policy rules like <allow own_prefix="com.example.Service"/>
  in dbus-daemon (fd.o #46273, Alban Crequy)

• Windows-specific:
  · make dbus-daemon.exe --print-address (and --print-pid) work again
    on Win32, but not on WinCE (fd.o #46049, Simon McVittie)
  · fix duplicate case value when compiling against mingw-w64
    (fd.o #47321, Andoni Morales Alastruey)

D-Bus 1.5.10 (2012-02-21)
==

The "fire in Delerium" release.

On Unix platforms, PTHREAD_MUTEX_RECURSIVE (as specified in POSIX 2008 Base
and SUSv2) is now required.

• D-Bus Specification 0.19:
  · Formally define unique connection names and well-known bus names,
    and document best practices for interface, bus, member and error names,
    and object paths (fd.o #37095, Simon McVittie)
  · Document the search path for session and system services on Unix, and
    where they should be installed by build systems (fd.o #21620, fd.o #35306;
    Simon McVittie)
  · Document the systemd transport (fd.o #35232, Lennart Poettering)

• Make dbus_threads_init() use the same built-in threading implementation
  as dbus_threads_init_default(); the user-specified primitives that it
  takes as a parameter are now ignored (fd.o #43744, Simon McVittie)

• Allow all configured auth mechanisms, not just one (fd.o #45106,
  Pavel Strashkin)

• Improve cmake build system (Ralf Habacker):
  · simplify XML parser dependencies (fd.o #41027)
  · generate build timestamp (fd.o #41029)
  · only create batch files on Windows
  · fix option and cache syntax
  · add help-options target
  · share dbus-arch-deps.h.in with autotools rather than having our
    own version (fd.o #41033)

• Build tests successfully with older GLib, as found in e.g. Debian 6
  (fd.o #41219, Simon McVittie)

• Avoid use of deprecated GThread API (fd.o #44413, Martin Pitt)

• Build documentation correctly if man2html doesn't support filenames on
  its command-line (fd.o #43875, Jack Nagel)

• Improve test coverage. To get even more coverage, run the tests with
  DBUS_TEST_SLOW=1 (fd.o #38285, #42811; Simon McVittie)

• Reduce the size of the shared library by moving functionality only used
  by dbus-daemon, tests etc. into their internal library and deleting
  unused code (fd.o #34976, #39759; Simon McVittie)

• Add dbus-daemon --nopidfile option, overriding the configuration, for
  setups where the default configuration must include <pidfile/> to avoid
  breaking traditional init, but the pid file is in fact unnecessary; use
  it under systemd to improve startup time a bit (fd.o #45520,
  Lennart Poettering)

• Optionally (if configured --with-valgrind) add instrumentation to debug
  libdbus and associated tools more meaningfully under Valgrind
  (fd.o #37286, Simon McVittie)

• Improve the dbus-send(1) man page (fd.o #14005, Simon McVittie)

• Make dbus-protocol.h compatible with C++11 (fd.o #46147, Marc Mutz)

• If tests are enabled and DBUS_MALLOC_CANNOT_FAIL is set in the environment,
  abort on failure to malloc() (like GLib does), to turn runaway memory leaks
  into a debuggable core-dump if a resource limit is applied (fd.o #41048,
  Simon McVittie)

• Don't crash if realloc() returns NULL in a debug build (fd.o #41048,
  Simon McVittie)

• Unix-specific:
  · Replace our broken reimplementation of recursive mutexes, which has
    been broken since 2006, with an ordinary pthreads recursive mutex
    (fd.o #43744; Sigmund Augdal, Simon McVittie)
  · Use epoll(7) for a more efficient main loop in Linux; equivalent patches
    welcomed for other OSs' equivalents like kqueue, /dev/poll, or Solaris
    event ports (fd.o #33337; Simon McVittie, Ralf Habacker)
  · When running under systemd, use it instead of ConsoleKit to check
    whether to apply at_console policies (fd.o #39609, Lennart Poettering)
  · Avoid a highly unlikely fd leak (fd.o #29881, Simon McVittie)
  · Don't close invalid fd -1 if getaddrinfo fails (fd.o #37258, eXeC001er)
  · Don't touch ~/.dbus and ~/.dbus-keyrings when running 'make installcheck'
    (fd.o #41218, Simon McVittie)
  · Stop pretending we respect XDG_DATA_DIRS for system services: the launch
    helper doesn't obey environment variables to avoid privilege escalation
    attacks, so make the system bus follow the same rules
    (fd.o #21620, Simon McVittie)

• Windows-specific:
  · Find the dbus-daemon executable next to the shared library (fd.o #41558;
    Jesper Dam, Ralf Habacker)
  · Remove the faulty implementation of _dbus_condvar_wake_all (fd.o #44609,
    Simon McVittie)

D-Bus 1.5.8 (2011-09-21)
==

The "cross-metering" release.

In addition to dead code removal and refactoring, this release contains all
of the bugfixes from 1.4.16.

• Clean up dead code, and make more warnings fatal in development builds
  (fd.o #39231, fd.o #41012; Simon McVittie)

• If full test coverage is requested via --enable-tests, strictly require
  Python, pygobject and dbus-python, which are required by some tests; if not,
  and Python is missing, skip those tests rather than failing
  (fd.o #37847, Simon McVittie)

• When using cmake, provide the same version-info API in the installed headers
  as for autotools (DBUS_VERSION, etc.) (fd.o #40905, Ralf Habacker)

• Add a regression test for fd.o #38005 (fd.o #39836, Simon McVittie)

• Make "NOCONFIGURE=1 ./autogen.sh" not run configure (Colin Walters)

• Add _DBUS_STATIC_ASSERT and use it to check invariants (fd.o #39636,
  Simon McVittie)

• Fix duplicates in authors list (Ralf Habacker)

• Fix broken links from dbus-tutorial.html if $(htmldir) != $(docdir)
  (fd.o #39879, Chris Mayo)

• Fix a small memory leak, and a failure to report errors, when updating
  a service file entry for activation (fd.o #39230, Simon McVittie)

• Unix-specific:
  · Clean up (non-abstract) Unix sockets on bus daemon exit (fd.o #38656;
    Brian Cameron, Simon McVittie)
  · On systems that use libcap-ng but not systemd, drop supplemental groups
    when switching to the daemon user (Red Hat #726953, Steve Grubb)
  · Make the cmake build work again on GNU platforms (fd.o #29228,
    Simon McVittie)
  · Fix compilation on non-C99 systems that have inttypes.h but not stdint.h,
    like Solaris (fd.o #40313, Dagobert Michelsen)
  · Define CMSG_ALIGN, CMSG_LEN, CMSG_SPACE on Solaris < 10
    (fd.o #40235, Simon McVittie)
  · Cope with Unixes that don't have LOG_PERROR, like Solaris 10
    (fd.o #39987, Simon McVittie)
  · Cope with platforms whose vsnprintf violates both POSIX and C99, like
    Tru64, IRIX and HP-UX (fd.o #11668, Simon McVittie)

• Windows-specific:
  · Fix compilation on MSVC, which doesn't understand "inline" with its
    C99 meaning (fd.o #40000; Ralf Habacker, Simon McVittie)
  · Fix misuse of GPid in test/dbus-daemon.c (fd.o #40003, Simon McVittie)
  · Fix cross-compilation to Windows with Automake (fd.o #40003, Simon McVittie)

D-Bus 1.5.6 (2011-07-29)
==

The "weird, gravy-like aftertaste" release.

In addition to new features and refactoring, this release contains all of the
bugfixes from 1.4.14.

Potentially incompatible (Bustle and similar debugging tools will need
changes to work as intended):

• Do not allow match rules to "eavesdrop" (receive messages intended for a
  different recipient) by mistake: eavesdroppers must now opt-in to this
  behaviour by putting "eavesdrop='true'" in the match rule, which will
  not have any practical effect on buses where eavesdropping is not allowed
  (fd.o #37890, Cosimo Alfarano)

Other changes:

• D-Bus Specification version 0.18 (fd.o #37890, fd.o #39450, fd.o #38252;
  Cosimo Alfarano, Simon McVittie)
  · add the "eavesdrop" keyword to match rules
  · define eavesdropping, unicast messages and broadcast messages
  · stop claiming that match rules are needed to match unicast messages to you
  · promote the type system to be a top-level section

• Use DBUS_ERROR_OBJECT_PATH_IN_USE if dbus_connection_try_register_object_path
  or dbus_connection_try_register_fallback fails, not ...ADDRESS_IN_USE,
  and simplify object-path registration (fd.o #38874, Jiří Klimeš)

• Consistently use atomic operations on everything that is ever manipulated
  via atomic ops, as was done for changes to DBusConnection's refcount in
  1.4.12 (fd.o #38005, Simon McVittie)

• Fix a file descriptor leak when connecting to a TCP socket (fd.o #37258,
  Simon McVittie)

• Make "make check" in a clean tree work, by not running tests until
  test data has been set up (fd.o #34405, Simon McVittie)

• The dbus-daemon no longer busy-loops if it has a very large number of file
  descriptors (fd.o #23194, Simon McVittie)

• Refactor message flow through dispatching to avoid locking violations if
  the bus daemon's message limit is hit; remove the per-connection link cache,
  which was meant to improve performance, but now reduces it (fd.o #34393,
  Simon McVittie)

• Some cmake fixes (Ralf Habacker)

• Remove dead code, mainly from DBusString (fd.o #38570, fd.o #39610;
  Simon McVittie, Lennart Poettering)

• Stop storing two extra byte order indicators in each D-Bus message
  (fd.o #38287, Simon McVittie)

• Add an optional Stats interface which can be used to get statistics from
  a running dbus-daemon if enabled at configure time with --enable-stats
  (fd.o #34040, Simon McVittie)

• Fix various typos (fd.o #27227, fd.o #38284; Sascha Silbe, Simon McVittie)

• Documentation (fd.o #36156, Simon McVittie):
  · let xsltproc be overridden as usual: ./configure XSLTPROC=myxsltproc
  · install more documentation automatically, including man2html output
  · put dbus.devhelp in the right place (it must go in ${htmldir})

• Unix-specific:
  · look for system services in /lib/dbus-1/system-services in addition to all
    the other well-known locations; note that this should always be /lib,
    even on platforms where shared libraries on the root FS would go in /lib64,
    /lib/x86_64-linux-gnu or similar (fd.o #35229, Lennart Poettering)
  · opt-in to fd passing on Solaris (fd.o #33465, Simon McVittie)

• Windows-specific (Ralf Habacker):
  · fix use of a mutex for autolaunch server detection
  · don't crash on malloc failure in _dbus_printf_string_upper_bound

D-Bus 1.5.4 (2011-06-10)
==

Security (local denial of service):

• Byte-swap foreign-endian messages correctly, preventing a long-standing
  local DoS if foreign-endian messages are relayed through the dbus-daemon
  (backporters: this is git commit c3223ba6c401ba81df1305851312a47c485e6cd7)
  (CVE-2011-2200, fd.o #38120, Debian #629938; Simon McVittie)

New things:

• The constant to use for an infinite timeout now has a name,
  DBUS_TIMEOUT_INFINITE. It is numerically equivalent to 0x7fffffff (INT32_MAX)
  which can be used for source compatibility with older versions of libdbus.

• If GLib and DBus-GLib are already installed, more tests will be built,
  providing better coverage. The new tests can also be installed via
      ./configure --enable-installed-tests
  for system integration testing, if required. (fd.o #34570, Simon McVittie)

Changes:

• Consistently use atomic operations for the DBusConnection's refcount,
  fixing potential threading problems (fd.o #38005, Simon McVittie)

• Don't use -Wl,--gc-sections by default: in practice the size decrease is
  small (300KiB on x86-64) and it frequently doesn't work in unusual
  toolchains. To optimize for minimum installed size, you should benchmark
  various possibilities for CFLAGS and LDFLAGS, and set the best flags for
  your particular toolchain at configure time. (fd.o #33466, Simon McVittie)

• Use #!/bin/sh for run-with-tmp-session-bus.sh, making it work on *BSD
  (fd.o #35880, Timothy Redaelli)

• Use ln -fs to set up dbus for systemd, which should fix reinstallation
  when not using a DESTDIR (fd.o #37870, Simon McVittie)

• Windows-specific changes:
  · don't try to build dbus-daemon-launch-helper (fd.o #37838, Mark Brand)

D-Bus 1.5.2 (2011-06-01)
==

The "Boar Hunter" release.

Notes for distributors:

  This version of D-Bus no longer uses -fPIE by default. Distributions wishing
  to harden the dbus-daemon and dbus-launch-helper can re-enable this if their
  toolchain supports it reliably, via something like:

    ./configure CFLAGS=-fPIE LDFLAGS="-pie -Wl,-z,relro"

  or by using distribution-specific wrappers such as Debian's hardening-wrapper.

Changes:

  • D-Bus Specification v0.17
    · Reserve the extra characters used in signatures by GVariant
      (fd.o #34529, Simon McVittie)
    · Define the ObjectManager interface (fd.o #34869, David Zeuthen)
  • Don't force -fPIE: distributions and libtool know better than we do whether
    it's desirable (fd.o #16621, fd.o #27215; Simon McVittie)
  • Allow --disable-gc-sections, in case your toolchain offers the
    -ffunction-sections, -fdata-sections and -Wl,--gc-sections options
    but they're broken, as seen on Solaris (fd.o #33466, Simon McVittie)
  • Install dbus-daemon and dbus-daemon-launch-helper in a more normal way
    (fd.o #14512; Simon McVittie, loosely based on a patch from Luca Barbato)
  • Ensure that maintainers upload documentation with the right permissions
    (fd.o #36130, Simon McVittie)
  • Don't force users of libdbus to be linked against -lpthread, -lrt
    (fd.o #32827, Simon McVittie)
  • Log system-bus activation information to syslog (fd.o #35705,
    Colin Walters)
  • Log messages dropped due to quotas to syslog (fd.o #35358,
    Simon McVittie)
  • Make the nonce-tcp transport work on Unix (fd.o #34569, Simon McVittie)
  • On Unix, if /var/lib/dbus/machine-id cannot be read, try /etc/machine-id
    (fd.o #35228, Lennart Poettering)
  • In the regression tests, don't report fds as "leaked" if they were open
    on startup (fd.o #35173, Simon McVittie)
  • Make dbus-monitor bail out if asked to monitor more than one bus,
    rather than silently using the last one (fd.o #26548, Will Thompson)
  • Clarify documentation (fd.o #35182, Simon McVittie)
  • Clean up minor dead code and some incorrect error handling
    (fd.o #33128, fd.o #29881; Simon McVittie)
  • Check that compiler options are supported before using them (fd.o #19681,
    Simon McVittie)
  • Windows:
    • Remove obsolete workaround for winioctl.h (fd.o #35083, Ralf Habacker)

D-Bus 1.5.0 (2011-04-11)
==

The "you never know when you need to tow something from your giant
flying shark" release.

  • D-Bus Specification v0.16
    · Add support for path_namespace and arg0namespace in match rules
      (fd.o #24317, #34870; Will Thompson, David Zeuthen, Simon McVittie)
    · Make argNpath support object paths, not just object-path-like strings,
      and document it better (fd.o #31818, Will Thompson)
  • Let the bus daemon implement more than one interface (fd.o #33757,
    Simon McVittie)
  • Optimize _dbus_string_replace_len to reduce waste (fd.o #21261,
    Roberto Guido)
  • Require user intervention to compile with missing 64-bit support
    (fd.o #35114, Simon McVittie)
  • Add dbus_type_is_valid as public API (fd.o #20496, Simon McVittie)
  • Raise UnknownObject instead of UnknownMethod for calls to methods on
    paths that are not part of the object tree, and UnknownInterface for calls
    to unknown interfaces in the bus daemon (fd.o #34527, Lennart Poettering)

D-Bus 1.4.8 (2011-04-08)
==

The "It's like the beginning of a lobster" release.

  • Rename configure.in to configure.ac, and update it to modern conventions
    (fd.o #32245; Javier Jardón, Simon McVittie)
  • Correctly give XDG_DATA_HOME priority over XDG_DATA_DIRS (fd.o #34496,
    Anders Kaseorg)
  • Prevent X11 autolaunching if $DISPLAY is unset or empty, and add
    --disable-x11-autolaunch configure option to prevent it altogether
    in embedded environments (fd.o #19997, NB#219964; Simon McVittie)
  • Install the documentation, and an index for Devhelp (fd.o #13495,
    Debian #454142; Simon McVittie, Matthias Clasen)
  • If checks are not disabled, check validity of string-like types and
    booleans when sending them (fd.o #16338, NB#223152; Simon McVittie)
  • Add UnknownObject, UnknownInterface, UnknownProperty and PropertyReadOnly
    errors to dbus-shared.h (fd.o #34527, Lennart Poettering)
  • Break up a huge conditional in config-parser so gcov can produce coverage
    data (fd.o #10887, Simon McVittie)
  • List which parts of the Desktop Entry specification are applicable to
    .service files (fd.o #19159, Sven Herzberg)
  • Don't suppress service activation if two services have the same Exec=
    (fd.o #35750, Colin Walters)
  • Windows:
    · Avoid the name ELEMENT_TYPE due to namespace-pollution from winioctl.h
      (Andre Heinecke)
    · Include _dbus_path_is_absolute in libdbus on Windows, fixing compilation
      (fd.o #32805, Mark Brand)

D-Bus 1.4.6 (2010-02-17)
==

The "1, 2, miss a few, 99, 100" release.

  • Remove unfinished changes intended to support GTest-based tests,
    which were mistakenly included in 1.4.4

D-Bus 1.4.4 (2010-02-17)
==

  • Switch back to using even micro versions for stable releases; 1.4.1
    should have been called 1.4.2, so skip that version number
  • Don't leave bad file descriptors being watched when spawning processes,
    which could result in a busy-loop (fd.o #32992, NB#200248; possibly
    also LP#656134, LP#680444, LP#713157)
  • Check for MSG_NOSIGNAL correctly
  • Fix failure to detect abstract socket support (fd.o #29895)
  • Make _dbus_system_logv actually exit with DBUS_SYSTEM_LOG_FATAL
    (fd.o #32262, NB#180486)
  • Improve some error code paths (fd.o #29981, fd.o #32264, fd.o #32262,
    fd.o #33128, fd.o #33277, fd.o #33126, NB#180486)
  • Avoid possible symlink attacks in /tmp during compilation (fd.o #32854)
  • Tidy up dead code (fd.o #25306, fd.o #33128, fd.o #34292, NB#180486)
  • Improve gcc malloc annotations (fd.o #32710)
  • If the system bus is launched via systemd, protect it from the OOM killer
  • Documentation improvements (fd.o #11190)
  • Avoid readdir_r, which is difficult to use correctly (fd.o #8284,
    fd.o #15922, LP#241619)
  • Cope with invalid files in session.d, system.d (fd.o #19186,
    Debian #230231)
  • Don't distribute generated files that embed our builddir (fd.o #30285,
    fd.o #34292)
  • Raise the system bus's fd limit to be sufficient for its configuration
    (fd.o #33474, LP#381063)
  • Fix syslog string processing
  • Ignore -Waddress
  • Remove broken gcov parsing code and --enable-gcov, and replace them
    with lcov HTML reports and --enable-compiler-coverage (fd.o #10887)
  • Windows:
    · avoid live-lock in Windows CE due to unfair condition variables
  • OpenBSD:
    · support credentials-passing (fd.o #32542)
  • Solaris:
    · opt-in to thread safety (fd.o #33464)

D-Bus 1.4.1 (20 December 2010)
==

 • Fix for CVE-2010-4352: sending messages with excessively-nested variants can
   crash the bus. The existing restriction to 64-levels of nesting previously
   only applied to the static type signature; now it also applies to dynamic
   nesting using variants. Thanks to Rémi Denis-Courmont for discoving this
   issue.
 • OS X portability fixes, including launchd support.
 • Windows autolaunch improvements.
 • Various bug fixes.

D-Bus 1.4.0 (6 Sep 2010)
==
 - systemd hookup

D-Bus 1.3.1 (23 June 2010)
==
 - New standardized PropertiesChanged signal in the properties interface
 - Various portability fixes, in particular to Windows platforms
 - Support forking bus services, for compatibility

D-Bus 1.3.0 (29 July 2009)
==
 - ability for dbus-send to send to any bus (--address)
 - file descriptor passing on Unix socket transports
 - use of GCC atomic intrinsics for better processor support
   (requires -march=i486 or above for x86 compilation)
 - thread-safe FD_CLOEXEC setting on recent Linux kernels (2.6.24-27 and up)
   and glibc (2.9 for pipe2 and 2.10 for accept4)
 - feature negotiation in the bus daemon<|MERGE_RESOLUTION|>--- conflicted
+++ resolved
@@ -1,44 +1,8 @@
-<<<<<<< HEAD
 D-Bus 1.11.18 (UNRELEASED)
-=======
-D-Bus 1.10.24 (UNRELEASED)
->>>>>>> 3cf2d6a1
-==
-
-...
-
-D-Bus 1.11.16 (2017-07-27)
-==
-
-The “south facing garden” release.
-
-Build-time configuration changes:
-
-• The Autotools build system now supports varying ${runstatedir}
-  independently of ${localstatedir}, if using an Autoconf version
-  that has that feature; version 2.70 will eventually have this, but
-  many Linux distributions add it to version 2.69 as a patch.
-  A typical use is to set prefix=/usr, sysconfdir=/etc, localstatedir=/var
-  and runstatedir=/run. (fd.o #101569, Simon McVittie)
-
-Enhancements:
-
-• New APIs DBUS_MESSAGE_ITER_INIT_CLOSED, dbus_message_iter_init_closed()
-  and dbus_message_iter_abandon_container_if_open() simplify the
-  single-exit-point ("goto out") style of resource cleanup. The API
-  documentation around DBusMessageIter and containers has also been
-  clarified. (fd.o #101568, Simon McVittie)
+==
 
 Fixes:
 
-<<<<<<< HEAD
-• Fix the implementation of re-enabling a timeout (again) so that its
-  countdown is always restarted as intended. (fd.o #95619,
-  Michal Koutný)
-
-• Make the dbus-daemon's Properties interface, as introduced in 1.11.14,
-  available to all users on the system bus (fd.o #101700, Simon McVittie)
-=======
 • When parsing dbus-daemon configuration, tell Expat not to use
   cryptographic-quality entropy as a salt for its hash tables: we trust
   the configuration files, so we are not concerned about algorithmic
@@ -48,13 +12,36 @@
   out) on entropy-starved embedded systems.
   (fd.o #101858, Simon McVittie)
 
-D-Bus 1.10.22 (2017-07-27)
-==
-
-The “roof terrace” release.
+D-Bus 1.11.16 (2017-07-27)
+==
+
+The “south facing garden” release.
+
+Build-time configuration changes:
+
+• The Autotools build system now supports varying ${runstatedir}
+  independently of ${localstatedir}, if using an Autoconf version
+  that has that feature; version 2.70 will eventually have this, but
+  many Linux distributions add it to version 2.69 as a patch.
+  A typical use is to set prefix=/usr, sysconfdir=/etc, localstatedir=/var
+  and runstatedir=/run. (fd.o #101569, Simon McVittie)
+
+Enhancements:
+
+• New APIs DBUS_MESSAGE_ITER_INIT_CLOSED, dbus_message_iter_init_closed()
+  and dbus_message_iter_abandon_container_if_open() simplify the
+  single-exit-point ("goto out") style of resource cleanup. The API
+  documentation around DBusMessageIter and containers has also been
+  clarified. (fd.o #101568, Simon McVittie)
 
 Fixes:
->>>>>>> 3cf2d6a1
+
+• Fix the implementation of re-enabling a timeout (again) so that its
+  countdown is always restarted as intended. (fd.o #95619,
+  Michal Koutný)
+
+• Make the dbus-daemon's Properties interface, as introduced in 1.11.14,
+  available to all users on the system bus (fd.o #101700, Simon McVittie)
 
 • dbus_message_iter_append_basic() no longer leaks memory if it fails to
   append a file descriptor to a message. (fd.o #101568, Simon McVittie)
