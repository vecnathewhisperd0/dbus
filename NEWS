D-Bus 1.9.18 (UNRELEASED)
==

Configuration changes:

• The basic setup for the well-known system and session buses is now done
  in read-only files in ${datadir}, moving a step closer to systems
  that can operate with an empty /etc directory. In increasing order
  of precedence:

  · ${datadir}/dbus-1/s*.conf now perform the basic setup such as setting
    the default message policies.
  · ${sysconfdir}/dbus-1/s*.conf are now optional. By default
    dbus still installs a trivial version of each, for documentation
    purposes; putting configuration directives in these files is deprecated.
  · ${datadir}/dbus-1/s*.d/ are now available for third-party software
    to install "drop-in" configuration snippets (any packages
    using those directories should explicitly depend on at least this
    version of dbus).
  · ${sysconfdir}/dbus-1/s*.d/ are also still available for sysadmins
    or third-party software to install "drop-in" configuration snippets
  · ${sysconfdir}/dbus-1/s*-local.conf are still available for sysadmins'
    overrides

  ${datadir} is normally /usr/share, ${sysconfdir} is normally /etc,
  and "s*" refers to either system or session as appropriate.

  (fd.o #89280, Dimitri John Ledkov)

Fixes:

• Fix a memory leak when GetConnectionCredentials() succeeds
  (fd.o #91008, Jacek Bukarewicz)

<<<<<<< HEAD
D-Bus 1.9.16 (2015-05-14)
=======
• Ensure that dbus-monitor does not reply to messages intended for others
  (fd.o #90952, Simon McVittie)

D-Bus 1.8.18 (2015-05-14)
>>>>>>> e5ed2e21
==

The “titanium barns” release.

Dependencies:

• Automake 1.13 is now required when compiling from git or modifying
  the build system.

Security hardening:

• On Unix platforms, change the default configuration for the session bus
  to only allow EXTERNAL authentication (secure kernel-mediated
  credentials-passing), as was already done for the system bus.

  This avoids falling back to DBUS_COOKIE_SHA1, which relies on strongly
  unpredictable pseudo-random numbers.

  If you are using D-Bus over the (unencrypted!) tcp: or nonce-tcp: transport,
  in conjunction with DBUS_COOKIE_SHA1 and a shared home directory using
  NFS or similar, you will need to reconfigure the session bus to accept
  DBUS_COOKIE_SHA1 by commenting out the <auth> element. This configuration
  is not recommended.

  (fd.o #90414, Simon McVittie)

• When asked for random numbers for DBUS_COOKIE_SHA1, the nonce-tcp:
  transport, UUIDs or any other reason, fail if we cannot obtain entropy
  (from /dev/urandom or CryptGenRandom()) or an out-of-memory condition
  occurs, instead of silently falling back to low-entropy pseudorandom
  numbers from rand(). (fd.o #90414; Simon McVittie, Ralf Habacker)

Enhancements:

• Add dbus_message_iter_get_element_count()
  (fd.o #30350; Christian Dywan, Simon McVittie)

• Introduce new internal DBusSocket and DBusPollable types so we can
  stop treating the Windows SOCKET type as if it was int. DBusSocket
  is specifically a socket, cross-platform. DBusPollable is whatever
  _dbus_poll() can act on, i.e. a fd on Unix or a SOCKET on Windows.
  (fd.o #89444; Ralf Habacker, Simon McVittie)

• All regression tests now output TAP <https://testanything.org/>
  (fd.o #89846, Simon McVittie)

• Internal APIs consistently use signed values for timestamps
  (fd.o #18494, Peter McCurdy)

• Improve diagnostics when UpdateActivationEnvironment calls are rejected
  (fd.o #88812, Simon McVittie)

• Clean up a lot of compiler warnings
  (fd.o #17289, fd.o #89284; Ralf Habacker, Simon McVittie)

Fixes:

• Add locking to DBusCounter's reference count and notify function
  (fd.o #89297, Adrian Szyndela)

• Ensure that DBusTransport's reference count is protected by the
  corresponding DBusConnection's lock (fd.o #90312, Adrian Szyndela)

• Correctly release DBusServer mutex before early-return if we run out
  of memory while copying authentication mechanisms (fd.o #90021,
  Ralf Habacker)

• Make dbus-test-tool and dbus-update-activation-environment portable
  to Windows (fd.o #90089, Ralf Habacker)

• Correctly initialize all fields of DBusTypeReader (fd.o #90021;
  Ralf Habacker, Simon McVittie)

• Fix some missing \n in verbose (debug log) messages (fd.o #90004,
  Ralf Habacker)

• Clean up some memory and fd leaks in test code and tools
  (fd.o #90021, Ralf Habacker)

• Fix a NULL dereference if the dbus-daemon cannot read a configuration
  directory for a reason that is not ENOENT (fd.o #90021, Ralf Habacker)

• CMake generates a versioned shared library even if the revision is 0,
  as it usually is on the development branch. (fd.o #89450, Ralf Habacker)

D-Bus 1.9.14 (2015-03-02)
==

The “don't stand in the poison cloud” release.

Dependencies:

• dbus-daemon and dbus-daemon-launch-helper now require libdbus. They
  were previously linked to a static version of libdbus.

• The tests no longer require dbus-glib in order to exercise the libdbus
  shared library; they are always linked to libdbus now.

Build-time configuration:

• The new --enable-user-session option, off by default, can be enabled
  by OS integrators intending to use systemd to provide a session bus
  per user (in effect, treating all concurrent graphical and non-graphical
  login sessions as one large session)

Enhancements:

• All executables are now linked dynamically to libdbus.
  (fd.o #83115; Bertrand SIMONNET, Simon McVittie, Ralf Habacker)

• On platforms that support them (GNU libc and possibly others),
  libdbus now has versioned symbols for its public API.
  All public symbols (visible in the header files) are currently
  versioned as LIBDBUS_1_3; private symbols starting with _dbus or
  dbus_internal have a version that changes with each release, and
  must not be used by applications. (also fd.o #83115)

• New listenable address mode "unix:runtime=yes" which listens on
  a real filesystem (non-abstract) socket $XDG_RUNTIME_DIR/bus
  (fd.o #61303; Colin Walters, Alexander Larsson, Simon McVittie)

• Add optional systemd units for a per-user bus listening on
  $XDG_RUNTIME_DIR/bus (fd.o #61301; Simon McVittie, Colin Walters)

• On Unix platforms, both libdbus and "dbus-launch --autolaunch"
  default to connecting to $XDG_RUNTIME_DIR/bus if it is a socket
  (also fd.o #61301)

• New dbus-update-activation-environment tool uploads environment
  variables to "dbus-daemon --session" and optionally "systemd --user",
  primarily as a way to keep the per-user bus compatible with
  distributions' existing X11 login scripts (also fd.o #61301)

• <includedir/> elements in dbus-daemon configuration are now silently
  ignored if the directory does not exist. (fd.o #89280, Dimitri John Ledkov)

• Add microsecond-resolution timestamps to the default output of
  dbus-monitor and dbus-send (fd.o #88896; Ralf Habacker, Simon McVittie)

Fixes:

• Fix a race condition in the 'monitor' test introduced in 1.9.10
  (fd.o #89222, Simon McVittie)

D-Bus 1.9.12 (2015-02-19)
==

The “monster lasagna” release.

Dependencies:

• Ducktype and yelp-tools are now required to build complete documentation
  (they are optional for normal builds).

Enhancements:

• D-Bus Specification version 0.26
  · GetConnectionCredentials can return LinuxSecurityLabel or WindowsSID
  · document the BecomeMonitor method

• On Linux, add LinuxSecurityLabel to GetConnectionCredentials
  (fd.o #89041; Tyler Hicks, Simon McVittie)

• On Linux, add support for AppArmor mediation of message sending and
  receiving and name ownership (paralleling existing SELinux mediation
  support), and eavesdropping (a new check, currently AppArmor-specific)
  (fd.o #75113; John Johansen, Tyler Hicks, Simon McVittie)

• In dbus-send and dbus-monitor, pretty-print \0-terminated bytestrings
  that have printable ASCII contents; we previously only did this for
  unterminated bytestrings (fd.o #89109, Simon McVittie)

• Add a guide to designing good D-Bus APIs (fd.o #88994, Philip Withnall)

• On Windows, add WindowsSID to GetConnectionCredentials
  (fd.o #54445, Ralf Habacker)

• Improve clarity of dbus-monitor --profile output and add more columns
  (fd.o #89165, Ralf Habacker)

• Add a man page for dbus-test-tool, and build it under CMake as well
  as Autotools (fd.o#89086, Simon McVittie)

• If dbus-daemon was compiled with --enable-verbose, add a D-Bus API
  to control it at runtime, overriding the DBUS_VERBOSE environment variable
  (fd.o #88896, Ralf Habacker)

Fixes:

• Reduce the number of file descriptors used in the fd-passing test,
  avoiding failure under the default Linux fd limit, and automatically
  skip it if the rlimit is too small (fd.o #88998, Simon McVittie)

D-Bus 1.9.10 (2015-02-09)
==

The “sad cyborgs” release.

Security fixes merged from 1.8.16:

• Do not allow non-uid-0 processes to send forged ActivationFailure
  messages. On Linux systems with systemd activation, this would
  allow a local denial of service: unprivileged processes could
  flood the bus with these forged messages, winning the race with
  the actual service activation and causing an error reply
  to be sent back when service auto-activation was requested.
  This does not prevent the real service from being started,
  so the attack only works while the real service is not running.
  (CVE-2015-0245, fd.o #88811; Simon McVittie)

Enhancements:

• The new Monitoring interface in the dbus-daemon lets dbus-monitor and
  similar tools receive messages without altering the security properties
  of the system bus, by calling the new BecomeMonitor method on a
  private connection. This bypasses the normal <allow> and <deny> rules
  entirely, so to preserve normal message-privacy assumptions, only root
  is allowed to do this on the system bus. Restricted environments,
  such as Linux with LSMs, should lock down access to the Monitoring
  interface. (fd.o #46787, Simon McVittie)

• dbus-monitor uses BecomeMonitor to capture more traffic, if the
  dbus-daemon supports it and access permissions allow it.
  It still supports the previous approach ("eavesdropping" match rules)
  for compatibility with older bus daemons. (fd.o #46787, Simon)

• dbus-monitor can now log the message stream as binary data for later
  analysis, with either no extra framing beyond the normal D-Bus headers,
  or libpcap-compatible framing treating each D-Bus message
  as a captured packet. (fd.o #46787, Simon)

Other fixes:

• Fix some CMake build regressions (fd.o #88964, Ralf Habacker)

• On Unix, forcibly terminate regression tests after 60 seconds to
  prevent them from blocking continuous integration frameworks
  (fd.o #46787, Simon)

D-Bus 1.9.8 (2015-02-03)
==

The “all the types of precipitation” release.

Dependencies:

• full test coverage now requires GLib 2.36
• full test coverage now requires PyGI (PyGObject 3,
  "import gi.repository.GObject") instead of the
  obsolete PyGObject 2 ("import gobject")

Enhancements:

• add GLib-style "installed tests" (fd.o #88810, Simon McVittie)

• better regression test coverage, including systemd activation
  (fd.o #57952, #88810; Simon McVittie)

Fixes:

• fatal errors correctly make the dbus-daemon exit even if <syslog/> is
  turned off (fd.o #88808, Simon McVittie)

• TCP sockets on Windows no longer fail to listen approximately 1 time
  in 256, caused by a logic error that should have always made it fail but
  was mitigated by incorrect endianness for the port number
  (fd.o #87999, Ralf Habacker)

• fix some Windows build failures (fd.o #88009, #88010; Ralf Habacker)

• on Windows, allow up to 8K connections to the dbus-daemon instead of the
  previous 64, completing a previous fix which only worked under
  Autotools (fd.o #71297, Ralf Habacker)

• on Windows, if the IP family is unspecified only use IPv4,
  to mitigate IPv6 not working correctly (fd.o #87999, Ralf Habacker)

• fix some unlikely memory leaks on OOM (fd.o #88087, Simon McVittie)

• lcov code coverage analysis works again (fd.o #88808, Simon McVittie)

• fix an unused function error with --disable-embedded-tests (fd.o #87837,
  Thiago Macieira)

D-Bus 1.9.6 (2015-01-05)
==

The “I do have a bread knife” release.

Security hardening:

• Do not allow calls to UpdateActivationEnvironment from uids other than
  the uid of the dbus-daemon. If a system service installs unsafe
  security policy rules that allow arbitrary method calls
  (such as CVE-2014-8148) then this prevents memory consumption and
  possible privilege escalation via UpdateActivationEnvironment.

  We believe that in practice, privilege escalation here is avoided
  by dbus-daemon-launch-helper sanitizing its environment; but
  it seems better to be safe.

• Do not allow calls to UpdateActivationEnvironment or the Stats interface
  on object paths other than /org/freedesktop/DBus. Some system services
  install unsafe security policy rules that allow arbitrary method calls
  to any destination, method and interface with a specified object path;
  while less bad than allowing arbitrary method calls, these security
  policies are still harmful, since dbus-daemon normally offers the
  same API on all object paths and other system services might behave
  similarly.

Other fixes:

• Add missing initialization so GetExtendedTcpTable doesn't crash on
  Windows Vista SP0 (fd.o #77008, Илья А. Ткаченко)

D-Bus 1.9.4 (2014-11-24)
==

The “extra-sturdy caramel” release.

Fixes:

• Partially revert the CVE-2014-3639 patch by increasing the default
  authentication timeout on the system bus from 5 seconds back to 30
  seconds, since this has been reported to cause boot regressions for
  some users, mostly with parallel boot (systemd) on slower hardware.

  On fast systems where local users are considered particularly hostile,
  administrators can return to the 5 second timeout (or any other value
  in milliseconds) by saving this as /etc/dbus-1/system-local.conf:

  <busconfig>
    <limit name="auth_timeout">5000</limit>
  </busconfig>

  (fd.o #86431, Simon McVittie)

• Add a message in syslog/the Journal when the auth_timeout is exceeded
  (fd.o #86431, Simon McVittie)

• Send back an AccessDenied error if the addressed recipient is not allowed
  to receive a message (and in builds with assertions enabled, don't
  assert under the same conditions). (fd.o #86194, Jacek Bukarewicz)

D-Bus 1.9.2 (2014-11-10)
==

The “structurally unsound flapjack” release.

Security fixes:

• Increase dbus-daemon's RLIMIT_NOFILE rlimit to 65536
  so that CVE-2014-3636 part A cannot exhaust the system bus'
  file descriptors, completing the incomplete fix in 1.8.8.
  (CVE-2014-7824, fd.o #85105; Simon McVittie, Alban Crequy)

Enhancements:

• D-Bus Specification version 0.25
  · new value 'const' for EmitsChangedSignal annotation
    (fd.o #72958, Lennart Poettering)
  · new ALLOW_INTERACTIVE_AUTHORIZATION flag, for PolicyKit and similar
    (fd.o #83449; Lennart Poettering, Simon McVittie)
  · annotate table of types with reserved/basic/container, and for
    basic types, fixed/string-like
  · clarify arbitrary limits by quoting them in mebibytes

• New API: add accessors for the ALLOW_INTERACTIVE_AUTHORIZATION flag
  (fd.o #83449, Simon McVittie)

• Add dbus-test-tool, a D-Bus swiss army knife with multiple subcommands,
  useful for debugging and performance testing:
  · dbus-test-tool spam: send repeated messages
  · dbus-test-tool echo: send an empty reply for all method calls
  · dbus-test-tool black-hole: do not reply to method calls
  (fd.o #34140; Alban Crequy, Simon McVittie, Will Thompson)

• Add support for process ID in credentials-passing on NetBSD
  (fd.o #69702, Patrick Welche)

• Add an example script to find potentially undesired match rules
  (fd.o #84598, Alban Crequy)

• Document the central assumption that makes our use of credentials-passing
  secure (fd.o #83499, Simon McVittie)

• Replace the dbus-glib section of the tutorial with a GDBus recommendation,
  and add some links to GDBus and QtDBus documentation (fd.o #25140,
  Simon McVittie)

Fixes:

• Use a less confusing NoReply message when disconnected with a reply pending
  (fd.o #76112, Simon McVittie)

• Make the .pc file relocatable by letting pkg-config do all variable
  expansion itself (fd.o #75858, Руслан Ижбулатов)

• Fix a build failure on platforms with kqueue, which regressed in 1.9.0
  (fd.o #85563, Patrick Welche)

• Consistently save errno after socket calls (fd.o #83625, Simon McVittie)

• In dbus-spawn, when the grandchild process exits due to a failed exec(),
  do not lose the exec() errno (fd.o #24821, Simon McVittie)

• Do not fail the tests if a parent process has leaked non-close-on-exec
  file descriptors to us (fd.o #73689, fd.o #83899; Simon McVittie)

• Do not fail the tests on Unix platforms with incomplete
  credentials-passing support, but do fail if we can't pass credentials
  on a platform where it is known to work: Linux, FreeBSD, OpenBSD, NetBSD
  (fd.o #69702, Simon McVittie)

• Detect accept4, dirfd, inotify_init1, pipe2, and Unix fd passing
  when building with cmake, and expand test coverage there
  (fd.o #73689; Ralf Habacker, Simon McVittie)

D-Bus 1.9.0 (2014-10-01)
==

The “tiered cheeses” release.

Requirements:

• Support for the systemd: (LISTEN_FDS) pseudo-transport on Linux now
  requires either the libsystemd or libsd-daemon shared library, dropping the
  embedded convenience copy of sd-daemon (fd.o #71818, Simon)

Build-time configuration changes:

• The Stats interface is now enabled by default, and locked-down to
  root-only on the system bus. Configure with --disable-stats
  to disable it altogether on memory- or disk-constrained systems,
  or see ${docdir}/examples/ to open it up to non-root users on the
  system bus or restrict access on the session bus.
  (fd.o #80759; Simon McVittie, Alban Crequy)

• The CMake build system now builds the same shared library name as Autotools
  on at least Linux and Windows:
  - on Linux (and perhaps other Unix platforms), it previously built
    libdbus-1.so, but now builds libdbus-1.so.3.* with development
    symlink libdbus-1.so and SONAME/symlink libdbus-1.so.3
  - on Windows, it previously built either libdbus-1.dll (release) or
    libdbus-1d.dll (debug), but now builds libdbus-1-3.dll, copied to
    libdbus-1.dll for compatibility with older applications.
  (fd.o #74117, Ralf Habacker)

Enhancements:

• D-Bus Specification version 0.24
  · document how to quote match rules (fd.o #24307, Simon McVittie)
  · explicitly say that most message types never expect a reply
    regardles of whether they have NO_REPLY_EXPECTED
    (fd.o #75749, Simon McVittie)

• on Unix platforms, disable Nagle's algorithm on TCP connections to improve
  initial latency (fd.o #75544, Matt Hoosier)

• use backtrace() if it is in -lexecinfo instead of libc, as on NetBSD
  (fd.o #69702, Patrick Welche)

• in dbus-monitor, print more information about file descriptors
  (fd.o #80603, Alban Crequy)

• do not install system bus configuration if built for Windows
  (fd.o #83583; Ralf Habacker, Simon McVittie)

• Add GetAllMatchRules to the Stats interface (fd.o #24307, Alban Crequy)

• Add a regression test for file descriptor passing (fd.o #83622,
  Simon McVittie)

Fixes:

• fix an incorrect error message if a Unix socket path is too long
  (fd.o #73887, Antoine Jacoutot)

• in an MSYS/Cygwin environment, pass Unix-style filenames to xmlto,
  fixing documentation generation (fd.o #75860, Руслан Ижбулатов)

• in Unix with X11, avoid giving dbus-launch a misleading argv[0]
  in ps(1) (fd.o #69716, Chengwei Yang)

• avoid calling poll() with timeout < -1, which is considered invalid
  on FreeBSD and NetBSD (fd.o #78480, Jaap Boender)

• be portable to BSD-derived platforms where O_CLOEXEC is unavailable in libc
  (like Mac OS X 10.6), or available in libc but unsupported by the kernel
  (fd.o #77032; rmvsxop, OBATA Akio, Patrick Welche)

• Fix include path for test/internal/*.c with cmake (Ralf Habacker)

• Documentation improvements
  (fd.o #80795, #84313; Thomas Haller, Sebastian Rasmussen)

• in dbus-monitor, do not leak file descriptors that we have monitored
  (fd.o #80603, Alban Crequy)

• Set the close-on-exec flag for the inotify file descriptor, even
  if built with CMake or older libc (fd.o #73689, Simon McVittie)

• Remove some LGPL code from the Windows dbus-daemon
  (fd.o #57272, Ralf Habacker)

D-Bus 1.8.8 (2014-09-16)
==

The "smashy smashy egg man" release.

Security fixes:

• Do not accept an extra fd in the padding of a cmsg message, which
  could lead to a 4-byte heap buffer overrun.
  (CVE-2014-3635, fd.o #83622; Simon McVittie)

• Reduce default for maximum Unix file descriptors passed per message
  from 1024 to 16, preventing a uid with the default maximum number of
  connections from exhausting the system bus' file descriptors under
  Linux's default rlimit. Distributors or system administrators with a
  more restrictive fd limit may wish to reduce these limits further.

  Additionally, on Linux this prevents a second denial of service
  in which the dbus-daemon can be made to exceed the maximum number
  of fds per sendmsg() and disconnect the process that would have
  received them.
  (CVE-2014-3636, fd.o #82820; Alban Crequy)

• Disconnect connections that still have a fd pending unmarshalling after
  a new configurable limit, pending_fd_timeout (defaulting to 150 seconds),
  removing the possibility of creating an abusive connection that cannot be
  disconnected by setting up a circular reference to a connection's
  file descriptor.
  (CVE-2014-3637, fd.o #80559; Alban Crequy)

• Reduce default for maximum pending replies per connection from 8192 to 128,
  mitigating an algorithmic complexity denial-of-service attack
  (CVE-2014-3638, fd.o #81053; Alban Crequy)

• Reduce default for authentication timeout on the system bus from
  30 seconds to 5 seconds, avoiding denial of service by using up
  all unauthenticated connection slots; and when all unauthenticated
  connection slots are used up, make new connection attempts block
  instead of disconnecting them.
  (CVE-2014-3639, fd.o #80919; Alban Crequy)

Other fixes:

• Check for libsystemd from systemd >= 209, falling back to
  the older separate libraries if not found (Umut Tezduyar Lindskog,
  Simon McVittie)

• On Linux, use prctl() to disable core dumps from a test executable
  that deliberately raises SIGSEGV to test dbus-daemon's handling
  of that condition (fd.o #83772, Simon McVittie)

• Fix compilation with --enable-stats (fd.o #81043, Gentoo #507232;
  Alban Crequy)

• Improve documentation for running tests on Windows (fd.o #41252,
  Ralf Habacker)

D-Bus 1.8.6 (2014-06-02)
==

Security fixes:

• On Linux ≥ 2.6.37-rc4, if sendmsg() fails with ETOOMANYREFS, silently drop
  the message. This prevents an attack in which a malicious client can
  make dbus-daemon disconnect a system service, which is a local
  denial of service.
  (fd.o #80163, CVE-2014-3532; Alban Crequy)

• Track remaining Unix file descriptors correctly when more than one
  message in quick succession contains fds. This prevents another attack
  in which a malicious client can make dbus-daemon disconnect a system
  service.
  (fd.o #79694, fd.o #80469, CVE-2014-3533; Alejandro Martínez Suárez,
  Simon McVittie, Alban Crequy)

Other fixes:

• When dbus-launch --exit-with-session starts a dbus-daemon but then cannot
  attach to a session, kill the dbus-daemon as intended
  (fd.o #74698, Роман Донченко)

D-Bus 1.8.4 (2014-06-10)
==

Security fix:

• Alban Crequy at Collabora Ltd. discovered and fixed a denial-of-service
  flaw in dbus-daemon, part of the reference implementation of D-Bus.
  Additionally, in highly unusual environments the same flaw could lead to
  a side channel between processes that should not be able to communicate.
  (CVE-2014-3477, fd.o #78979)

D-Bus 1.8.2 (2014-04-30)
==

The “nobody wants red” release.

Enhancements:

• in the CMake build system, add some hints for Linux users cross-compiling
  Windows D-Bus binaries to be able to run tests under Wine
  (fd.o #41252, Ralf Habacker)

• add Documentation key to dbus.service (fd.o #77447, Cameron Norman)

Fixes:

• in "dbus-uuidgen --ensure", try to copy systemd's /etc/machine-id
  to /var/lib/dbus/machine-id instead of generating an entirely new ID
  (fd.o #77941, Simon McVittie)

• if dbus-launch receives an X error very quickly, do not kill
  unrelated processes (fd.o #74698, Роман Донченко)

• on Windows, allow up to 8K connections to the dbus-daemon, instead of the
  previous 64 (fd.o #71297; Cristian Onet, Ralf Habacker)

• cope with \r\n newlines in regression tests, since on Windows,
  dbus-daemon.exe uses text mode (fd.o #75863, Руслан Ижбулатов)

D-Bus 1.8.0 (2014-01-20)
==

The “Wolverine distrusts my printer” release.

This starts a new stable branch. The 1.6.x branch is now considered to be
outdated, and will only receive fixes for serious bugs such as security
flaws. The 1.4.x and 1.2.x branches no longer have upstream support and
are unlikely to get any more releases, but if distributors still need to
support them, please share security patches via upstream.

Summary of changes since 1.6.x:

• libdbus always behaves as if dbus_threads_init_default() had been called
  (thread-safety by default)
• new dbus-run-session tool, replacing certain misuses of dbus-launch
• dbus-monitor can talk to outdated versions of dbus-daemon again
• new org.freedesktop.DBus.GetConnectionCredentials method
• GetConnectionUnixProcessID also works correctly on Windows, returning
  the Windows process ID
• GetConnectionWindowsSID returns the correct SID on Windows
• expat is required, libxml2 can no longer be used as a substitute
• the userDB cache is required, and cannot be disabled
• a 64-bit integer type (either int, long, long long or _int64) is required
• better systemd-journald integration on Linux
• fixed long-standing fd and array leaks when failing to parse a message
• fixed referenced-but-never-freed parent nodes (effectively memory leaks)
  when using certain object-path allocation patterns, notably in Avahi
• better defaults for Windows support
• better CMake support
• better portability to mingw32, FreeBSD, NetBSD, QNX and Hurd
• the source language for the man pages is now Docbook XML

Enhancements since 1.7.10:

• Enhance the CMake build system to check for GLib and compile/run
  a subset of the regression tests (fd.o #41252, #73495; Ralf Habacker)

Fixes since 1.7.10:

• don't rely on va_copy(), use DBUS_VA_COPY() wrapper (fd.o #72840,
  Ralf Habacker)

• fix compilation of systemd journal support on older systemd versions where
  sd-journal.h doesn't include syslog.h (fd.o #73455, Ralf Habacker)

• fix compilation on older MSVC versions by including stdlib.h
  (fd.o #73455, Ralf Habacker)

• Allow <allow_anonymous/> to appear in an included configuration file
  (fd.o #73475, Matt Hoosier)

Test behaviour changes since 1.7.10:

• If the tests crash with an assertion failure, they no longer default to
  blocking for a debugger to be attached. Set DBUS_BLOCK_ON_ABORT in the
  environment if you want the old behaviour.

• To improve debuggability, the dbus-daemon and dbus-daemon-eavesdrop tests
  can be run with an external dbus-daemon by setting
  DBUS_TEST_DAEMON_ADDRESS in the environment. Test-cases that require
  an unusually-configured dbus-daemon are skipped.

D-Bus 1.7.10 (2014-01-06)
==

The “weighted companion cube” release.

This is a release candidate for D-Bus 1.8.

D-Bus Specification 0.23:

• don't require messages with no INTERFACE to be dispatched
  (fd.o #68597, Simon McVittie)

• document "tcp:bind=..." and "nonce-tcp:bind=..." (fd.o #72301,
  Chengwei Yang)

• define "listenable" and "connectable" addresses, and discuss
  the difference (fd.o #61303, Simon McVittie)

Enhancements:

• support printing Unix file descriptors in dbus-send, dbus-monitor
  (fd.o #70592, Robert Ancell)

• don't install systemd units if --disable-systemd is given
  (fd.o #71818, Chengwei Yang)

Fixes:

• don't leak memory on out-of-memory while listing activatable or
  active services (fd.o #71526, Radoslaw Pajak)

• fix undefined behaviour in a regression test (fd.o #69924, DreamNik)

• escape Unix socket addresses correctly (fd.o #46013, Chengwei Yang)

• on SELinux systems, don't assume that SECCLASS_DBUS, DBUS__ACQUIRE_SVC
  and DBUS__SEND_MSG are numerically equal to their values in the
  reference policy (fd.o #88719, osmond sun)

• define PROCESS_QUERY_LIMITED_INFORMATION if missing from MinGW < 4 headers
  (fd.o #71366, Matt Fischer)

• define WIN32_LEAN_AND_MEAN to avoid conflicts between winsock.h and
  winsock2.h (fd.o #71405, Matt Fischer)

• do not return failure from _dbus_read_nonce() with no error set,
  preventing a potential crash (fd.o #72298, Chengwei Yang)

• on BSD systems, avoid some O(1)-per-process memory and fd leaks in kqueue,
  preventing test failures (fd.o #69332, fd.o #72213; Chengwei Yang)

• fix warning spam on Hurd by not trying to set SO_REUSEADDR on Unix sockets,
  which doesn't do anything anyway on at least Linux and FreeBSD
  (fd.o #69492, Simon McVittie)

• fix use of TCP sockets on FreeBSD and Hurd by tolerating EINVAL from
  sendmsg() with SCM_CREDS (retrying with plain send()), and looking
  for credentials more correctly (fd.o #69492, Simon McVittie)

• ensure that tests run with a temporary XDG_RUNTIME_DIR to avoid
  getting mixed up in XDG/systemd "user sessions" (fd.o #61301,
  Simon McVittie)

• refresh cached policy rules for existing connections when bus
  configuration changes (fd.o #39463, Chengwei Yang)

D-Bus 1.7.8 (2013-11-01)
==

The “extreme hills” release.

Dependencies:

• If systemd support is enabled, libsystemd-journal is now required.

Enhancements:

• When activating a non-systemd service under systemd, annotate its
  stdout/stderr with its bus name in the Journal. Known limitation:
  because the socket is opened before forking, the process will still be
  logged as if it had dbus-daemon's process ID and user ID.
  (fd.o #68559, Chengwei Yang)

• Document more configuration elements in dbus-daemon(1)
  (fd.o #69125, Chengwei Yang)

Fixes:

• Don't leak string arrays or fds if dbus_message_iter_get_args_valist()
  unpacks them and then encounters an error (fd.o #21259, Chengwei Yang)

• If compiled with libaudit, retain CAP_AUDIT_WRITE so we can write
  disallowed method calls to the audit log, fixing a regression in 1.7.6
  (fd.o #49062, Colin Walters)

• path_namespace='/' in match rules incorrectly matched nothing; it
  now matches everything. (fd.o #70799, Simon McVittie)

D-Bus 1.7.6 (2013-10-09)
==

The “CSI Shrewsbury” release.

Build-time configuration changes:

• Directory change notification via dnotify on Linux is no longer
  supported; it hadn't compiled successfully since 2010 in any case.
  If you don't have inotify (Linux) or kqueue (*BSD), you will need
  to send SIGHUP to the dbus-daemon when its configuration changes.
  (fd.o #33001, Chengwei Yang)

• Compiling with --disable-userdb-cache is no longer supported;
  it didn't work since at least 2008, and would lead to an extremely
  slow dbus-daemon even it worked. (fd.o #15589, #17133, #66947;
  Chengwei Yang)

• The DBUS_DISABLE_ASSERTS CMake option didn't actually disable most
  assertions. It has been renamed to DBUS_DISABLE_ASSERT to be consistent
  with the Autotools build system. (fd.o #66142, Chengwei Yang)

• --with-valgrind=auto enables Valgrind instrumentation if and only if
  valgrind headers are available. The default is still --with-valgrind=no.
  (fd.o #56925, Simon McVittie)

Dependencies:

• Platforms with no 64-bit integer type are no longer supported.
  (fd.o #65429, Simon McVittie)

• GNU make is now (documented to be) required. (fd.o #48277, Simon McVittie)

• Full test coverage no longer requires dbus-glib, although the tests do not
  exercise the shared library (only a static copy) if dbus-glib is missing.
  (fd.o #68852, Simon McVittie)

Enhancements:

• D-Bus Specification 0.22
  · Document GetAdtAuditSessionData() and
    GetConnectionSELinuxSecurityContext() (fd.o #54445, Simon)
  · Fix example .service file (fd.o #66481, Chengwei Yang)
  · Don't claim D-Bus is "low-latency" (lower than what?), just
    give factual statements about it supporting async use
    (fd.o #65141, Justin Lee)
  · Document the contents of .service files, and the fact that
    system services' filenames are constrained
    (fd.o #66608; Simon McVittie, Chengwei Yang)

• Be thread-safe by default on all platforms, even if
  dbus_threads_init_default() has not been called. For compatibility with
  older libdbus, library users should continue to call
  dbus_threads_init_default(): it is harmless to do so.
  (fd.o #54972, Simon McVittie)

• Add GetConnectionCredentials() method (fd.o #54445, Simon)

• New API: dbus_setenv(), a simple wrapper around setenv().
  Note that this is not thread-safe. (fd.o #39196, Simon)

• Add dbus-send --peer=ADDRESS (connect to a given peer-to-peer connection,
  like --address=ADDRESS in previous versions) and dbus-send --bus=ADDRESS
  (connect to a given bus, like dbus-monitor --address=ADDRESS).
  dbus-send --address still exists for backwards compatibility,
  but is no longer documented. (fd.o #48816, Andrey Mazo)

• Windows-specific:
  · "dbus-daemon --nofork" is allowed on Windows again. (fd.o #68852,
    Simon McVittie)

Fixes:

• Avoid an infinite busy-loop if a signal interrupts waitpid()
  (fd.o #68945, Simon McVittie)

• Clean up memory for parent nodes when objects are unexported
  (fd.o #60176, Thomas Fitzsimmons)

• Make dbus_connection_set_route_peer_messages(x, FALSE) behave as
  documented. Previously, it assumed its second parameter was TRUE.
  (fd.o #69165, Chengwei Yang)

• Escape addresses containing non-ASCII characters correctly
  (fd.o #53499, Chengwei Yang)

• Document <servicedir> search order correctly (fd.o #66994, Chengwei Yang)

• Don't crash on "dbus-send --session / x.y.z" which regressed in 1.7.4.
  (fd.o #65923, Chengwei Yang)

• If malloc() returns NULL in _dbus_string_init() or similar, don't free
  an invalid pointer if the string is later freed (fd.o #65959, Chengwei Yang)

• If malloc() returns NULL in dbus_set_error(), don't va_end() a va_list
  that was never va_start()ed (fd.o #66300, Chengwei Yang)

• fix build failure with --enable-stats (fd.o #66004, Chengwei Yang)

• fix a regression test on platforms with strict alignment (fd.o #67279,
  Colin Walters)

• Avoid calling function parameters "interface" since certain Windows headers
  have a namespace-polluting macro of that name (fd.o #66493, Ivan Romanov)

• Assorted Doxygen fixes (fd.o #65755, Chengwei Yang)

• Various thread-safety improvements to static variables (fd.o #68610,
  Simon McVittie)

• Make "make -j check" work (fd.o #68852, Simon McVittie)

• Fix a NULL pointer dereference on an unlikely error path
  (fd.o #69327, Sviatoslav Chagaev)

• Improve valgrind memory pool tracking (fd.o #69326,
  Sviatoslav Chagaev)

• Don't over-allocate memory in dbus-monitor (fd.o #69329,
  Sviatoslav Chagaev)

• dbus-monitor can monitor dbus-daemon < 1.5.6 again
  (fd.o #66107, Chengwei Yang)

• Unix-specific:
  · If accept4() fails with EINVAL, as it can on older Linux kernels
    with newer glibc, try accept() instead of going into a busy-loop.
    (fd.o #69026, Chengwei Yang)
  · If socket() or socketpair() fails with EINVAL or EPROTOTYPE,
    for instance on Hurd or older Linux with a new glibc, try without
    SOCK_CLOEXEC. (fd.o #69073; Pino Toscano, Chengwei Yang)
  · Fix a file descriptor leak on an error code path.
    (fd.o #69182, Sviatoslav Chagaev)
  · dbus-run-session: clear some unwanted environment variables
    (fd.o #39196, Simon)
  · dbus-run-session: compile on FreeBSD (fd.o #66197, Chengwei Yang)
  · Don't fail the autolaunch test if there is no DISPLAY (fd.o #40352, Simon)
  · Use dbus-launch from the builddir for testing, not the installed copy
    (fd.o #37849, Chengwei Yang)
  · Fix compilation if writev() is unavailable (fd.o #69409,
    Vasiliy Balyasnyy)
  · Remove broken support for LOCAL_CREDS credentials passing, and
    document where each credential-passing scheme is used (fd.o #60340,
    Simon McVittie)
  · Make autogen.sh work on *BSD by not assuming GNU coreutils functionality
    (fd.o #35881, #69787; Chengwei Yang)
  · dbus-monitor: be portable to NetBSD (fd.o #69842, Chengwei Yang)
  · dbus-launch: stop using non-portable asprintf (fd.o #37849, Simon)
  · Improve error reporting from the setuid activation helper (fd.o #66728,
    Chengwei Yang)

• Windows-specific:
  · Remove unavailable command-line options from 'dbus-daemon --help'
    (fd.o #42441, Ralf Habacker)
  · Add support for looking up local TCPv4 clients' credentials on
    Windows XP via the undocumented AllocateAndGetTcpExTableFromStack
    function (fd.o #66060, Ralf Habacker)
  · Fix insufficient dependency-tracking (fd.o #68505, Simon McVittie)
  · Don't include wspiapi.h, fixing a compiler warning (fd.o #68852,
    Simon McVittie)

• Internal changes:
  · add DBUS_ENABLE_ASSERT, DBUS_ENABLE_CHECKS for less confusing
    conditionals (fd.o #66142, Chengwei Yang)
  · improve verbose-mode output (fd.o #63047, Colin Walters)
  · consolidate Autotools and CMake build (fd.o #64875, Ralf Habacker)
  · fix various unused variables, unusual build configurations
    etc. (fd.o #65712, #65990, #66005, #66257, #69165, #69410, #70218;
    Chengwei Yang, Vasiliy Balyasnyy)

D-Bus 1.7.4 (2013-06-13)
==

The “but is your thread-safety thread-safe?” release.

Security fixes:

• CVE-2013-2168: Fix misuse of va_list that could be used as a denial
  of service for system services. Vulnerability reported by Alexandru Cornea.
  (Simon)

Dependencies:

• The Windows version of libdbus now contains a C++ source file, used
  to provide global initialization when the library is loaded.
  gcc (mingw*) users should ensure that g++ is also installed.

• The libxml2-based configuration reader (which hasn't worked for 2.5 years,
  and was never the recommended option) has been removed. Expat is now a
  hard dependency.

Enhancements:

• It should now be safe to call dbus_threads_init_default() from any thread,
  at any time. Authors of loadable modules and plugins that use libdbus
  should consider doing so during initialization.
  (fd.o #54972, Simon McVittie)

• Improve dbus-send documentation and command-line parsing (fd.o #65424,
  Chengwei Yang)

Unix-specific:
  · dbus-run-session: experimental new tool to start a temporary D-Bus
    session, e.g. for regression tests or a text console, replacing
    certain uses of dbus-launch which weren't really correct
    (fd.o #39196, Simon)

Other fixes:

• In dbus-daemon, don't crash if a .service file starts with key=value
  (fd.o #60853, Chengwei Yang)

• Unix-specific:
  · Fix a crash similar to CVE-2013-2168 the first time we try to use syslog
    on a platform not defining LOG_PERROR, such as Solaris or QNX.
    This regressed in 1.7.0. (Simon)
  · Fix an assertion failure if we try to activate systemd services before
    systemd connects to the bus (fd.o #50199, Chengwei Yang)
  · Avoid compiler warnings for ignoring the return from write()
    (Chengwei Yang)

• Windows-specific:
  · Under cmake, install runtime libraries (DLLs) into bin/ instead of lib/
    so that Windows finds them (fd.o #59733, Ralf Habacker)

D-Bus 1.7.2 (2013-04-25)
==

The “only partially opaque” release.

Configuration changes:

• On non-QNX Unix platforms, the default limit on fds per message in the
  session bus configuration has reduced from 4096 to 1024. The default
  limit used on the system bus was already 1024. On QNX, both limits are
  reduced further, to 128.

Enhancements:

• D-Bus Specification 0.21
  · Following Unicode Corrigendum #9, the noncharacters U+nFFFE, U+nFFFF,
    U+FDD0..U+FDEF are allowed in UTF-8 strings again. (fd.o #63072,
    Simon McVittie)

Fixes:

• Diagnose incorrect use of dbus_connection_get_data() with negative slot
  (i.e. before allocating the slot) rather than returning junk
  (fd.o #63127, Dan Williams)

• Fix a cmake build regression since 1.7.0 (fd.o #63682; Ralf Habacker,
  Simon McVittie)

• Unix-specific:
  · On Linux, link successfully with glibc 2.17 (fd.o #63166, Simon McVittie)
  · Under systemd, log to syslog only, not stderr, avoiding duplication
    (fd.o #61399, #39987; Colin Walters, Dagobert Michelsen)
  · Under systemd, remove unnecessary dependency on syslog.socket
    (fd.o #63531, Cristian Rodríguez)
  · Include alloca.h for alloca() if available, fixing compilation on
    Solaris 10 (fd.o #63071, Dagobert Michelsen)
  · Allow use of systemd-logind without the rest of systemd
    (fd.o #62585, Martin Pitt)
  · When built with CMake, link to librt and use the right path for
    meinproc's XSLT stylesheets (fd.o #61637, Ralf Habacker)
  · Reduce the default limit on number of fds per message to 128 under
    QNX, working around an arbitrary OS limit (fd.o #61176, Matt Fischer)

• Windows-specific:
  · Do not claim that all bus clients have the dbus-daemon's credentials;
    pick up local TCPv4 clients' credentials (process ID and security
    identifier, i.e. user) using GetExtendedTcpTable() (fd.o #61787,
    Ralf Habacker)

D-Bus 1.7.0 (2013-02-22)
==

The "Disingenuous Assertions" release.

This is a new development release, starting the 1.7.x branch. D-Bus 1.6
remains the recommended version for long-term-supported distributions
or the upcoming GNOME 3.8 release.

Build-time configuration changes:

• The --with-dbus-session-bus-default-address configure option is no longer
  supported. Use the new --with-dbus-session-bus-connect-address and
  --with-dbus-session-bus-listen-address options instead. On Windows, you
  usually want them to have the same argument; on Unix, the defaults are
  usually correct.

• Similarly, the DBUS_SESSION_BUS_DEFAULT_ADDRESS CMake variable is no longer
  supported; use the new DBUS_SESSION_BUS_LISTEN_ADDRESS and
  DBUS_SESSION_BUS_CONNECT_ADDRESS variables instead.

• cmake/cross-compile.sh has been removed. Instead, please use a
  cross-toolchain file (-DCMAKE_TOOLCHAIN_FILE) as documented at
  <http://www.vtk.org/Wiki/CMake_Cross_Compiling>; or use Autotools
  as documented in "info automake Cross-Compilation", and set
  PKG_CONFIG_PATH appropriately.

Requirements:

• Man pages now require xmlto (or either xmlto or meinproc, if using CMake).
• man2html is no longer used.

Enhancements:

• D-Bus Specification 0.20
  · actually say that /org/freedesktop/DBus is the object that
    implements o.fd.DBus (fd.o #51865, Colin Walters)
  · various reorganisation for better clarity (fd.o #38252, Simon McVittie)
  · stop claiming that all basic types work just like INT32 (strings don't!)

• The "source code" for the man pages is now Docbook XML, eliminating
  the outdated duplicate copies used when building with CMake.
  (fd.o #59805; Ralf Habacker, Simon McVittie)

Fixes:

• In the activation helper, when compiled for tests, do not reset the system
  bus address, fixing the regression tests. (fd.o #52202, Simon)

• Fix building with Valgrind 3.8, at the cost of causing harmless warnings
  with Valgrind 3.6 on some compilers (fd.o #55932, Arun Raghavan)

• Merge <servicehelper> from system-local.conf if necessary (fd.o #51560,
  Krzysztof Konopko)

• Under CMake, prefer xmlto over meinproc (fd.o #59733, Ralf Habacker)

• Stop duplicating CMake's own logic to find libexpat
  (fd.o #59733, Ralf Habacker)

• Don't assume CMake host and build system are the same (fd.o #59733,
  Ralf Habacker)

• Avoid deprecation warnings for GLib 2.35 (fd.o #59971, Simon McVittie)

• Unix-specific:
  · Check for functions in libpthread correctly, fixing compilation on
    (at least) OpenBSD (fd.o #47239, Simon)
  · Don't leak temporary fds pointing to /dev/null (fd.o #56927,
    Michel HERMIER)
  · Update sd-daemon.[ch] from systemd (fd.o #60681)
  · Add partial support for QNX (fd.o #60339, fd.o #61176; Matt Fischer)

• Windows-specific:
  · The default session bus listening and connecting address is now
    "autolaunch:", which makes D-Bus on Windows interoperate with itself
    and GDBus "out of the box". Use the configure options and cmake variables
    described above if you require a different autolaunch scope.
    (fd.o #38201, Simon McVittie)
  · Avoid a CMake warning under Cygwin (fd.o #59401, Ralf Habacker)

• Create session.d, system.d directories under CMake (fd.o #41319,
  Ralf Habacker)

D-Bus 1.6.8 (2012-09-28)
==

The "Fix one thing, break another" release.

• Follow up to CVE-2012-3524: The additional hardening
  work to use __secure_getenv() as a followup to bug #52202
  broke certain configurations of gnome-keyring.  Given
  the difficulty of making this work without extensive
  changes to gnome-keyring, use of __secure_getenv() is
  deferred.

D-Bus 1.6.6 (2012-09-28)
==

The "Clear the environment in your setuid binaries, please" release.

• CVE-2012-3524: Don't access environment variables (fd.o #52202)
  Thanks to work and input from Colin Walters, Simon McVittie,
  Geoffrey Thomas, and others.
• Unix-specific:
  · Fix compilation on Solaris (fd.o #53286, Jonathan Perkin)
  · Work around interdependent headers on OpenBSD by including sys/types.h
    before each use of sys/socket.h (fd.o #54418, Brad Smith)

D-Bus 1.6.4 (2012-07-18)
==

• Detect that users are "at the console" correctly when configured with
  a non-default path such as --enable-console-auth-dir=/run/console
  (fd.o #51521, Dave Reisner)

• Remove an incorrect assertion from DBusTransport (fd.o #51657,
  Simon McVittie)

• Make --enable-developer default to "no" (regression in 1.6.2;
  fd.o #51657, Simon McVittie)

• Windows-specific:
  · Launch dbus-daemon correctly if its path contains a space
    (fd.o #49450, Wolfgang Baron)

D-Bus 1.6.2 (2012-06-27)
==

The "Ice Cabbage" release.

• Change how we create /var/lib/dbus so it works under Automake >= 1.11.4
  (fd.o #51406, Simon McVittie)

• Don't return from dbus_pending_call_set_notify with a lock held on OOM
  (fd.o #51032, Simon McVittie)

• Disconnect "developer mode" (assertions, verbose mode etc.) from
  Automake maintainer mode. D-Bus developers should now configure with
  --enable-developer. Automake maintainer mode is now on by default;
  distributions can disable it with --disable-maintainer-mode.
  (fd.o #34671, Simon McVittie)

• Automatically define DBUS_STATIC_BUILD in static-only Autotools builds,
  fixing linking when targeting Windows (fd.o #33973; william, Simon McVittie)

• Unix-specific:
  · Check for libpthread under CMake on Unix (fd.o #47237, Simon McVittie)

D-Bus 1.6.0 (2012-06-05)
==

The “soul of this machine has improved” release.

This version starts a new stable branch of D-Bus: only bug fixes will
be accepted into 1.6.x. Other changes will now go to the 1.7.x branch.

Summary of changes since 1.4.x:

• New requirements
  · PTHREAD_MUTEX_RECURSIVE on Unix
  · compiler support for 64-bit integers (int64_t or equivalent)

• D-Bus Specification v0.19

• New dbus-daemon features
  · <allow own_prefix="com.example.Service"/> rules allow the service to
    own names like com.example.Service.Instance3
  · optional systemd integration when checking at_console policies
  · --nopidfile option, mainly for use by systemd
  · path_namespace and arg0namespace may appear in match rules
  · eavesdropping is disabled unless the match rule contains eavesdrop=true

• New public API
  · functions to validate various string types (dbus_validate_path() etc.)
  · dbus_type_is_valid()
  · DBusBasicValue, a union of every basic type

• Bug fixes
  · removed an unsafe reimplementation of recursive mutexes
  · dbus-daemon no longer busy-loops if it has far too many file descriptors
  · dbus-daemon.exe --print-address works on Windows
  · all the other bug fixes from 1.4.20

• Other major implementation changes
  · on Linux, dbus-daemon uses epoll if supported, for better scalability
  · dbus_threads_init() ignores its argument and behaves like
    dbus_threads_init_default() instead
  · removed the per-connection link cache, improving dbus-daemon performance

• Developer features
  · optional Valgrind instrumentation (--with-valgrind)
  · optional Stats interface on the dbus-daemon (--enable-stats)
  · optionally abort whenever malloc() fails (--enable-embedded-tests
    and export DBUS_MALLOC_CANNOT_FAIL=1)

Changes since 1.5.12:

• Be more careful about monotonic time vs. real time, fixing DBUS_COOKIE_SHA1
  spec-compliance (fd.o #48580, David Zeuthen)

• Don't use install(1) within the source/build trees, fixing the build as
  non-root when using OpenBSD install(1) (fd.o #48217, Antoine Jacoutot)

• Add missing commas in some tcp and nonce-tcp addresses, and remove
  an unused duplicate copy of the nonce-tcp transport in Windows builds
  (fd.o #45896, Simon McVittie)

D-Bus 1.5.12 (2012-03-27)
==

The “Big Book of Science” release.

• Add public API to validate various string types:
  dbus_validate_path(), dbus_validate_interface(), dbus_validate_member(),
  dbus_validate_error_name(), dbus_validate_bus_name(), dbus_validate_utf8()
  (fd.o #39549, Simon McVittie)

• Turn DBusBasicValue into public API so bindings don't need to invent their
  own "union of everything" type (fd.o #11191, Simon McVittie)

• Enumerate data files included in the build rather than using find(1)
  (fd.o #33840, Simon McVittie)

• Add support for policy rules like <allow own_prefix="com.example.Service"/>
  in dbus-daemon (fd.o #46273, Alban Crequy)

• Windows-specific:
  · make dbus-daemon.exe --print-address (and --print-pid) work again
    on Win32, but not on WinCE (fd.o #46049, Simon McVittie)
  · fix duplicate case value when compiling against mingw-w64
    (fd.o #47321, Andoni Morales Alastruey)

D-Bus 1.5.10 (2012-02-21)
==

The "fire in Delerium" release.

On Unix platforms, PTHREAD_MUTEX_RECURSIVE (as specified in POSIX 2008 Base
and SUSv2) is now required.

• D-Bus Specification 0.19:
  · Formally define unique connection names and well-known bus names,
    and document best practices for interface, bus, member and error names,
    and object paths (fd.o #37095, Simon McVittie)
  · Document the search path for session and system services on Unix, and
    where they should be installed by build systems (fd.o #21620, fd.o #35306;
    Simon McVittie)
  · Document the systemd transport (fd.o #35232, Lennart Poettering)

• Make dbus_threads_init() use the same built-in threading implementation
  as dbus_threads_init_default(); the user-specified primitives that it
  takes as a parameter are now ignored (fd.o #43744, Simon McVittie)

• Allow all configured auth mechanisms, not just one (fd.o #45106,
  Pavel Strashkin)

• Improve cmake build system (Ralf Habacker):
  · simplify XML parser dependencies (fd.o #41027)
  · generate build timestamp (fd.o #41029)
  · only create batch files on Windows
  · fix option and cache syntax
  · add help-options target
  · share dbus-arch-deps.h.in with autotools rather than having our
    own version (fd.o #41033)

• Build tests successfully with older GLib, as found in e.g. Debian 6
  (fd.o #41219, Simon McVittie)

• Avoid use of deprecated GThread API (fd.o #44413, Martin Pitt)

• Build documentation correctly if man2html doesn't support filenames on
  its command-line (fd.o #43875, Jack Nagel)

• Improve test coverage. To get even more coverage, run the tests with
  DBUS_TEST_SLOW=1 (fd.o #38285, #42811; Simon McVittie)

• Reduce the size of the shared library by moving functionality only used
  by dbus-daemon, tests etc. into their internal library and deleting
  unused code (fd.o #34976, #39759; Simon McVittie)

• Add dbus-daemon --nopidfile option, overriding the configuration, for
  setups where the default configuration must include <pidfile/> to avoid
  breaking traditional init, but the pid file is in fact unnecessary; use
  it under systemd to improve startup time a bit (fd.o #45520,
  Lennart Poettering)

• Optionally (if configured --with-valgrind) add instrumentation to debug
  libdbus and associated tools more meaningfully under Valgrind
  (fd.o #37286, Simon McVittie)

• Improve the dbus-send(1) man page (fd.o #14005, Simon McVittie)

• Make dbus-protocol.h compatible with C++11 (fd.o #46147, Marc Mutz)

• If tests are enabled and DBUS_MALLOC_CANNOT_FAIL is set in the environment,
  abort on failure to malloc() (like GLib does), to turn runaway memory leaks
  into a debuggable core-dump if a resource limit is applied (fd.o #41048,
  Simon McVittie)

• Don't crash if realloc() returns NULL in a debug build (fd.o #41048,
  Simon McVittie)

• Unix-specific:
  · Replace our broken reimplementation of recursive mutexes, which has
    been broken since 2006, with an ordinary pthreads recursive mutex
    (fd.o #43744; Sigmund Augdal, Simon McVittie)
  · Use epoll(7) for a more efficient main loop in Linux; equivalent patches
    welcomed for other OSs' equivalents like kqueue, /dev/poll, or Solaris
    event ports (fd.o #33337; Simon McVittie, Ralf Habacker)
  · When running under systemd, use it instead of ConsoleKit to check
    whether to apply at_console policies (fd.o #39609, Lennart Poettering)
  · Avoid a highly unlikely fd leak (fd.o #29881, Simon McVittie)
  · Don't close invalid fd -1 if getaddrinfo fails (fd.o #37258, eXeC001er)
  · Don't touch ~/.dbus and ~/.dbus-keyrings when running 'make installcheck'
    (fd.o #41218, Simon McVittie)
  · Stop pretending we respect XDG_DATA_DIRS for system services: the launch
    helper doesn't obey environment variables to avoid privilege escalation
    attacks, so make the system bus follow the same rules
    (fd.o #21620, Simon McVittie)

• Windows-specific:
  · Find the dbus-daemon executable next to the shared library (fd.o #41558;
    Jesper Dam, Ralf Habacker)
  · Remove the faulty implementation of _dbus_condvar_wake_all (fd.o #44609,
    Simon McVittie)

D-Bus 1.5.8 (2011-09-21)
==

The "cross-metering" release.

In addition to dead code removal and refactoring, this release contains all
of the bugfixes from 1.4.16.

• Clean up dead code, and make more warnings fatal in development builds
  (fd.o #39231, fd.o #41012; Simon McVittie)

• If full test coverage is requested via --enable-tests, strictly require
  Python, pygobject and dbus-python, which are required by some tests; if not,
  and Python is missing, skip those tests rather than failing
  (fd.o #37847, Simon McVittie)

• When using cmake, provide the same version-info API in the installed headers
  as for autotools (DBUS_VERSION, etc.) (fd.o #40905, Ralf Habacker)

• Add a regression test for fd.o #38005 (fd.o #39836, Simon McVittie)

• Make "NOCONFIGURE=1 ./autogen.sh" not run configure (Colin Walters)

• Add _DBUS_STATIC_ASSERT and use it to check invariants (fd.o #39636,
  Simon McVittie)

• Fix duplicates in authors list (Ralf Habacker)

• Fix broken links from dbus-tutorial.html if $(htmldir) != $(docdir)
  (fd.o #39879, Chris Mayo)

• Fix a small memory leak, and a failure to report errors, when updating
  a service file entry for activation (fd.o #39230, Simon McVittie)

• Unix-specific:
  · Clean up (non-abstract) Unix sockets on bus daemon exit (fd.o #38656;
    Brian Cameron, Simon McVittie)
  · On systems that use libcap-ng but not systemd, drop supplemental groups
    when switching to the daemon user (Red Hat #726953, Steve Grubb)
  · Make the cmake build work again on GNU platforms (fd.o #29228,
    Simon McVittie)
  · Fix compilation on non-C99 systems that have inttypes.h but not stdint.h,
    like Solaris (fd.o #40313, Dagobert Michelsen)
  · Define CMSG_ALIGN, CMSG_LEN, CMSG_SPACE on Solaris < 10
    (fd.o #40235, Simon McVittie)
  · Cope with Unixes that don't have LOG_PERROR, like Solaris 10
    (fd.o #39987, Simon McVittie)
  · Cope with platforms whose vsnprintf violates both POSIX and C99, like
    Tru64, IRIX and HP-UX (fd.o #11668, Simon McVittie)

• Windows-specific:
  · Fix compilation on MSVC, which doesn't understand "inline" with its
    C99 meaning (fd.o #40000; Ralf Habacker, Simon McVittie)
  · Fix misuse of GPid in test/dbus-daemon.c (fd.o #40003, Simon McVittie)
  · Fix cross-compilation to Windows with Automake (fd.o #40003, Simon McVittie)

D-Bus 1.5.6 (2011-07-29)
==

The "weird, gravy-like aftertaste" release.

In addition to new features and refactoring, this release contains all of the
bugfixes from 1.4.14.

Potentially incompatible (Bustle and similar debugging tools will need
changes to work as intended):

• Do not allow match rules to "eavesdrop" (receive messages intended for a
  different recipient) by mistake: eavesdroppers must now opt-in to this
  behaviour by putting "eavesdrop='true'" in the match rule, which will
  not have any practical effect on buses where eavesdropping is not allowed
  (fd.o #37890, Cosimo Alfarano)

Other changes:

• D-Bus Specification version 0.18 (fd.o #37890, fd.o #39450, fd.o #38252;
  Cosimo Alfarano, Simon McVittie)
  · add the "eavesdrop" keyword to match rules
  · define eavesdropping, unicast messages and broadcast messages
  · stop claiming that match rules are needed to match unicast messages to you
  · promote the type system to be a top-level section

• Use DBUS_ERROR_OBJECT_PATH_IN_USE if dbus_connection_try_register_object_path
  or dbus_connection_try_register_fallback fails, not ...ADDRESS_IN_USE,
  and simplify object-path registration (fd.o #38874, Jiří Klimeš)

• Consistently use atomic operations on everything that is ever manipulated
  via atomic ops, as was done for changes to DBusConnection's refcount in
  1.4.12 (fd.o #38005, Simon McVittie)

• Fix a file descriptor leak when connecting to a TCP socket (fd.o #37258,
  Simon McVittie)

• Make "make check" in a clean tree work, by not running tests until
  test data has been set up (fd.o #34405, Simon McVittie)

• The dbus-daemon no longer busy-loops if it has a very large number of file
  descriptors (fd.o #23194, Simon McVittie)

• Refactor message flow through dispatching to avoid locking violations if
  the bus daemon's message limit is hit; remove the per-connection link cache,
  which was meant to improve performance, but now reduces it (fd.o #34393,
  Simon McVittie)

• Some cmake fixes (Ralf Habacker)

• Remove dead code, mainly from DBusString (fd.o #38570, fd.o #39610;
  Simon McVittie, Lennart Poettering)

• Stop storing two extra byte order indicators in each D-Bus message
  (fd.o #38287, Simon McVittie)

• Add an optional Stats interface which can be used to get statistics from
  a running dbus-daemon if enabled at configure time with --enable-stats
  (fd.o #34040, Simon McVittie)

• Fix various typos (fd.o #27227, fd.o #38284; Sascha Silbe, Simon McVittie)

• Documentation (fd.o #36156, Simon McVittie):
  · let xsltproc be overridden as usual: ./configure XSLTPROC=myxsltproc
  · install more documentation automatically, including man2html output
  · put dbus.devhelp in the right place (it must go in ${htmldir})

• Unix-specific:
  · look for system services in /lib/dbus-1/system-services in addition to all
    the other well-known locations; note that this should always be /lib,
    even on platforms where shared libraries on the root FS would go in /lib64,
    /lib/x86_64-linux-gnu or similar (fd.o #35229, Lennart Poettering)
  · opt-in to fd passing on Solaris (fd.o #33465, Simon McVittie)

• Windows-specific (Ralf Habacker):
  · fix use of a mutex for autolaunch server detection
  · don't crash on malloc failure in _dbus_printf_string_upper_bound

D-Bus 1.5.4 (2011-06-10)
==

Security (local denial of service):

• Byte-swap foreign-endian messages correctly, preventing a long-standing
  local DoS if foreign-endian messages are relayed through the dbus-daemon
  (backporters: this is git commit c3223ba6c401ba81df1305851312a47c485e6cd7)
  (CVE-2011-2200, fd.o #38120, Debian #629938; Simon McVittie)

New things:

• The constant to use for an infinite timeout now has a name,
  DBUS_TIMEOUT_INFINITE. It is numerically equivalent to 0x7fffffff (INT32_MAX)
  which can be used for source compatibility with older versions of libdbus.

• If GLib and DBus-GLib are already installed, more tests will be built,
  providing better coverage. The new tests can also be installed via
      ./configure --enable-installed-tests
  for system integration testing, if required. (fd.o #34570, Simon McVittie)

Changes:

• Consistently use atomic operations for the DBusConnection's refcount,
  fixing potential threading problems (fd.o #38005, Simon McVittie)

• Don't use -Wl,--gc-sections by default: in practice the size decrease is
  small (300KiB on x86-64) and it frequently doesn't work in unusual
  toolchains. To optimize for minimum installed size, you should benchmark
  various possibilities for CFLAGS and LDFLAGS, and set the best flags for
  your particular toolchain at configure time. (fd.o #33466, Simon McVittie)

• Use #!/bin/sh for run-with-tmp-session-bus.sh, making it work on *BSD
  (fd.o #35880, Timothy Redaelli)

• Use ln -fs to set up dbus for systemd, which should fix reinstallation
  when not using a DESTDIR (fd.o #37870, Simon McVittie)

• Windows-specific changes:
  · don't try to build dbus-daemon-launch-helper (fd.o #37838, Mark Brand)

D-Bus 1.5.2 (2011-06-01)
==

The "Boar Hunter" release.

Notes for distributors:

  This version of D-Bus no longer uses -fPIE by default. Distributions wishing
  to harden the dbus-daemon and dbus-launch-helper can re-enable this if their
  toolchain supports it reliably, via something like:

    ./configure CFLAGS=-fPIE LDFLAGS="-pie -Wl,-z,relro"

  or by using distribution-specific wrappers such as Debian's hardening-wrapper.

Changes:

  • D-Bus Specification v0.17
    · Reserve the extra characters used in signatures by GVariant
      (fd.o #34529, Simon McVittie)
    · Define the ObjectManager interface (fd.o #34869, David Zeuthen)
  • Don't force -fPIE: distributions and libtool know better than we do whether
    it's desirable (fd.o #16621, fd.o #27215; Simon McVittie)
  • Allow --disable-gc-sections, in case your toolchain offers the
    -ffunction-sections, -fdata-sections and -Wl,--gc-sections options
    but they're broken, as seen on Solaris (fd.o #33466, Simon McVittie)
  • Install dbus-daemon and dbus-daemon-launch-helper in a more normal way
    (fd.o #14512; Simon McVittie, loosely based on a patch from Luca Barbato)
  • Ensure that maintainers upload documentation with the right permissions
    (fd.o #36130, Simon McVittie)
  • Don't force users of libdbus to be linked against -lpthread, -lrt
    (fd.o #32827, Simon McVittie)
  • Log system-bus activation information to syslog (fd.o #35705,
    Colin Walters)
  • Log messages dropped due to quotas to syslog (fd.o #35358,
    Simon McVittie)
  • Make the nonce-tcp transport work on Unix (fd.o #34569, Simon McVittie)
  • On Unix, if /var/lib/dbus/machine-id cannot be read, try /etc/machine-id
    (fd.o #35228, Lennart Poettering)
  • In the regression tests, don't report fds as "leaked" if they were open
    on startup (fd.o #35173, Simon McVittie)
  • Make dbus-monitor bail out if asked to monitor more than one bus,
    rather than silently using the last one (fd.o #26548, Will Thompson)
  • Clarify documentation (fd.o #35182, Simon McVittie)
  • Clean up minor dead code and some incorrect error handling
    (fd.o #33128, fd.o #29881; Simon McVittie)
  • Check that compiler options are supported before using them (fd.o #19681,
    Simon McVittie)
  • Windows:
    • Remove obsolete workaround for winioctl.h (fd.o #35083, Ralf Habacker)

D-Bus 1.5.0 (2011-04-11)
==

The "you never know when you need to tow something from your giant
flying shark" release.

  • D-Bus Specification v0.16
    · Add support for path_namespace and arg0namespace in match rules
      (fd.o #24317, #34870; Will Thompson, David Zeuthen, Simon McVittie)
    · Make argNpath support object paths, not just object-path-like strings,
      and document it better (fd.o #31818, Will Thompson)
  • Let the bus daemon implement more than one interface (fd.o #33757,
    Simon McVittie)
  • Optimize _dbus_string_replace_len to reduce waste (fd.o #21261,
    Roberto Guido)
  • Require user intervention to compile with missing 64-bit support
    (fd.o #35114, Simon McVittie)
  • Add dbus_type_is_valid as public API (fd.o #20496, Simon McVittie)
  • Raise UnknownObject instead of UnknownMethod for calls to methods on
    paths that are not part of the object tree, and UnknownInterface for calls
    to unknown interfaces in the bus daemon (fd.o #34527, Lennart Poettering)

D-Bus 1.4.8 (2011-04-08)
==

The "It's like the beginning of a lobster" release.

  • Rename configure.in to configure.ac, and update it to modern conventions
    (fd.o #32245; Javier Jardón, Simon McVittie)
  • Correctly give XDG_DATA_HOME priority over XDG_DATA_DIRS (fd.o #34496,
    Anders Kaseorg)
  • Prevent X11 autolaunching if $DISPLAY is unset or empty, and add
    --disable-x11-autolaunch configure option to prevent it altogether
    in embedded environments (fd.o #19997, NB#219964; Simon McVittie)
  • Install the documentation, and an index for Devhelp (fd.o #13495,
    Debian #454142; Simon McVittie, Matthias Clasen)
  • If checks are not disabled, check validity of string-like types and
    booleans when sending them (fd.o #16338, NB#223152; Simon McVittie)
  • Add UnknownObject, UnknownInterface, UnknownProperty and PropertyReadOnly
    errors to dbus-shared.h (fd.o #34527, Lennart Poettering)
  • Break up a huge conditional in config-parser so gcov can produce coverage
    data (fd.o #10887, Simon McVittie)
  • List which parts of the Desktop Entry specification are applicable to
    .service files (fd.o #19159, Sven Herzberg)
  • Don't suppress service activation if two services have the same Exec=
    (fd.o #35750, Colin Walters)
  • Windows:
    · Avoid the name ELEMENT_TYPE due to namespace-pollution from winioctl.h
      (Andre Heinecke)
    · Include _dbus_path_is_absolute in libdbus on Windows, fixing compilation
      (fd.o #32805, Mark Brand)

D-Bus 1.4.6 (2010-02-17)
==

The "1, 2, miss a few, 99, 100" release.

  • Remove unfinished changes intended to support GTest-based tests,
    which were mistakenly included in 1.4.4

D-Bus 1.4.4 (2010-02-17)
==

  • Switch back to using even micro versions for stable releases; 1.4.1
    should have been called 1.4.2, so skip that version number
  • Don't leave bad file descriptors being watched when spawning processes,
    which could result in a busy-loop (fd.o #32992, NB#200248; possibly
    also LP#656134, LP#680444, LP#713157)
  • Check for MSG_NOSIGNAL correctly
  • Fix failure to detect abstract socket support (fd.o #29895)
  • Make _dbus_system_logv actually exit with DBUS_SYSTEM_LOG_FATAL
    (fd.o #32262, NB#180486)
  • Improve some error code paths (fd.o #29981, fd.o #32264, fd.o #32262,
    fd.o #33128, fd.o #33277, fd.o #33126, NB#180486)
  • Avoid possible symlink attacks in /tmp during compilation (fd.o #32854)
  • Tidy up dead code (fd.o #25306, fd.o #33128, fd.o #34292, NB#180486)
  • Improve gcc malloc annotations (fd.o #32710)
  • If the system bus is launched via systemd, protect it from the OOM killer
  • Documentation improvements (fd.o #11190)
  • Avoid readdir_r, which is difficult to use correctly (fd.o #8284,
    fd.o #15922, LP#241619)
  • Cope with invalid files in session.d, system.d (fd.o #19186,
    Debian #230231)
  • Don't distribute generated files that embed our builddir (fd.o #30285,
    fd.o #34292)
  • Raise the system bus's fd limit to be sufficient for its configuration
    (fd.o #33474, LP#381063)
  • Fix syslog string processing
  • Ignore -Waddress
  • Remove broken gcov parsing code and --enable-gcov, and replace them
    with lcov HTML reports and --enable-compiler-coverage (fd.o #10887)
  • Windows:
    · avoid live-lock in Windows CE due to unfair condition variables
  • OpenBSD:
    · support credentials-passing (fd.o #32542)
  • Solaris:
    · opt-in to thread safety (fd.o #33464)

D-Bus 1.4.1 (20 December 2010)
==

 • Fix for CVE-2010-4352: sending messages with excessively-nested variants can
   crash the bus. The existing restriction to 64-levels of nesting previously
   only applied to the static type signature; now it also applies to dynamic
   nesting using variants. Thanks to Rémi Denis-Courmont for discoving this
   issue.
 • OS X portability fixes, including launchd support.
 • Windows autolaunch improvements.
 • Various bug fixes.

D-Bus 1.4.0 (6 Sep 2010)
==
 - systemd hookup

D-Bus 1.3.1 (23 June 2010)
==
 - New standardized PropertiesChanged signal in the properties interface
 - Various portability fixes, in particular to Windows platforms
 - Support forking bus services, for compatibility

D-Bus 1.3.0 (29 July 2009)
==
 - ability for dbus-send to send to any bus (--address)
 - file descriptor passing on Unix socket transports
 - use of GCC atomic intrinsics for better processor support
   (requires -march=i486 or above for x86 compilation)
 - thread-safe FD_CLOEXEC setting on recent Linux kernels (2.6.24-27 and up)
   and glibc (2.9 for pipe2 and 2.10 for accept4)
 - feature negotiation in the bus daemon<|MERGE_RESOLUTION|>--- conflicted
+++ resolved
@@ -32,14 +32,10 @@
 • Fix a memory leak when GetConnectionCredentials() succeeds
   (fd.o #91008, Jacek Bukarewicz)
 
-<<<<<<< HEAD
-D-Bus 1.9.16 (2015-05-14)
-=======
 • Ensure that dbus-monitor does not reply to messages intended for others
   (fd.o #90952, Simon McVittie)
 
-D-Bus 1.8.18 (2015-05-14)
->>>>>>> e5ed2e21
+D-Bus 1.9.16 (2015-05-14)
 ==
 
 The “titanium barns” release.
