--- conflicted
+++ resolved
@@ -1,7 +1,24 @@
+D-Bus 1.5.2 (UNRELEASED)
+==
+
+Notes for distributors:
+
+  This version of D-Bus no longer uses -fPIE by default. Distributions wishing
+  to harden the dbus-daemon and dbus-launch-helper can re-enable this if their
+  toolchain supports it reliably, via something like:
+
+    ./configure CFLAGS=-fPIE LDFLAGS="-pie -Wl,-z,relro"
+
+  or by using distribution-specific wrappers such as Debian's hardening-wrapper.
+
+Changes:
+
+  • Don't force -fPIE: distributions and libtool know better than we do whether
+    it's desirable (fd.o #16621, fd.o #27215; Simon McVittie)
+
 D-Bus 1.5.0 (2011-04-11)
 ==
 
-<<<<<<< HEAD
 The "you never know when you need to tow something from your giant
 flying shark" release.
 
@@ -20,22 +37,6 @@
   • Raise UnknownObject instead of UnknownMethod for calls to methods on
     paths that are not part of the object tree, and UnknownInterface for calls
     to unknown interfaces in the bus daemon (fd.o #34527, Lennart Poettering)
-=======
-Notes for distributors:
-
-  This version of D-Bus no longer uses -fPIE by default. Distributions wishing
-  to harden the dbus-daemon and dbus-launch-helper can re-enable this if their
-  toolchain supports it reliably, via something like:
-
-    ./configure CFLAGS=-fPIE LDFLAGS="-pie -Wl,-z,relro"
-
-  or by using distribution-specific wrappers such as Debian's hardening-wrapper.
-
-Changes:
-
-  • Don't force -fPIE: distributions and libtool know better than we do whether
-    it's desirable (fd.o #16621, fd.o #27215; Simon McVittie)
->>>>>>> 8423a429
 
 D-Bus 1.4.8 (2011-04-08)
 ==
