D-Bus 1.5.10 (UNRELEASED)
==

• Allow all configured auth mechanisms, not just one (fd.o #45106,
  Pavel Strashkin)

• Improve cmake build system (Ralf Habacker):
  · simplify XML parser dependencies (fd.o #41027)
  · generate build timestamp (fd.o #41029)
  · only create batch files on Windows
  · fix option and cache syntax
  · add help-options target
  · share dbus-arch-deps.h.in with autotools rather than having our
    own version (fd.o #41033)

• Build tests successfully with older GLib, as found in e.g. Debian 6
  (fd.o #41219, Simon McVittie)

<<<<<<< HEAD
• Avoid use of deprecated GThread API (fd.o #44413, Martin Pitt)
=======
• Build documentation correctly if man2html doesn't support filenames on
  its command-line (fd.o #43875, Jack Nagel)
>>>>>>> a9e14209

• Unix-specific:
  · Use epoll(7) for a more efficient main loop in Linux; equivalent patches
    welcomed for other OSs' equivalents like kqueue, /dev/poll, or Solaris
    event ports (fd.o #33337, Simon McVittie)
  · When running under systemd, use it instead of ConsoleKit to check
    whether to apply at_console policies (fd.o #39609, Lennart Poettering)
  · Avoid a highly unlikely fd leak (fd.o #29881, Simon McVittie)
  · Don't close invalid fd -1 if getaddrinfo fails (fd.o #37258, eXeC001er)
  · Don't touch ~/.dbus and ~/.dbus-keyrings when running 'make installcheck'
    (fd.o #41218, Simon McVittie)

• Windows-specific:
  · Find the dbus-daemon executable next to the shared library (fd.o #41558;
    Jesper Dam, Ralf Habacker)

D-Bus 1.5.8 (2011-09-21)
==

The "cross-metering" release.

In addition to dead code removal and refactoring, this release contains all
of the bugfixes from 1.4.16.

• Clean up dead code, and make more warnings fatal in development builds
  (fd.o #39231, fd.o #41012; Simon McVittie)

• If full test coverage is requested via --enable-tests, strictly require
  Python, pygobject and dbus-python, which are required by some tests; if not,
  and Python is missing, skip those tests rather than failing
  (fd.o #37847, Simon McVittie)

• When using cmake, provide the same version-info API in the installed headers
  as for autotools (DBUS_VERSION, etc.) (fd.o #40905, Ralf Habacker)

• Add a regression test for fd.o #38005 (fd.o #39836, Simon McVittie)

• Make "NOCONFIGURE=1 ./autogen.sh" not run configure (Colin Walters)

• Add _DBUS_STATIC_ASSERT and use it to check invariants (fd.o #39636,
  Simon McVittie)

• Fix duplicates in authors list (Ralf Habacker)

• Fix broken links from dbus-tutorial.html if $(htmldir) != $(docdir)
  (fd.o #39879, Chris Mayo)

• Fix a small memory leak, and a failure to report errors, when updating
  a service file entry for activation (fd.o #39230, Simon McVittie)

• Unix-specific:
  · Clean up (non-abstract) Unix sockets on bus daemon exit (fd.o #38656;
    Brian Cameron, Simon McVittie)
  · On systems that use libcap-ng but not systemd, drop supplemental groups
    when switching to the daemon user (Red Hat #726953, Steve Grubb)
  · Make the cmake build work again on GNU platforms (fd.o #29228,
    Simon McVittie)
  · Fix compilation on non-C99 systems that have inttypes.h but not stdint.h,
    like Solaris (fd.o #40313, Dagobert Michelsen)
  · Define CMSG_ALIGN, CMSG_LEN, CMSG_SPACE on Solaris < 10
    (fd.o #40235, Simon McVittie)
  · Cope with Unixes that don't have LOG_PERROR, like Solaris 10
    (fd.o #39987, Simon McVittie)
  · Cope with platforms whose vsnprintf violates both POSIX and C99, like
    Tru64, IRIX and HP-UX (fd.o #11668, Simon McVittie)

• Windows-specific:
  · Fix compilation on MSVC, which doesn't understand "inline" with its
    C99 meaning (fd.o #40000; Ralf Habacker, Simon McVittie)
  · Fix misuse of GPid in test/dbus-daemon.c (fd.o #40003, Simon McVittie)
  · Fix cross-compilation to Windows with Automake (fd.o #40003, Simon McVittie)

D-Bus 1.5.6 (2011-07-29)
==

The "weird, gravy-like aftertaste" release.

In addition to new features and refactoring, this release contains all of the
bugfixes from 1.4.14.

Potentially incompatible (Bustle and similar debugging tools will need
changes to work as intended):

• Do not allow match rules to "eavesdrop" (receive messages intended for a
  different recipient) by mistake: eavesdroppers must now opt-in to this
  behaviour by putting "eavesdrop='true'" in the match rule, which will
  not have any practical effect on buses where eavesdropping is not allowed
  (fd.o #37890, Cosimo Alfarano)

Other changes:

• D-Bus Specification version 0.18 (fd.o #37890, fd.o #39450, fd.o #38252;
  Cosimo Alfarano, Simon McVittie)
  · add the "eavesdrop" keyword to match rules
  · define eavesdropping, unicast messages and broadcast messages
  · stop claiming that match rules are needed to match unicast messages to you
  · promote the type system to be a top-level section

• Use DBUS_ERROR_OBJECT_PATH_IN_USE if dbus_connection_try_register_object_path
  or dbus_connection_try_register_fallback fails, not ...ADDRESS_IN_USE,
  and simplify object-path registration (fd.o #38874, Jiří Klimeš)

• Consistently use atomic operations on everything that is ever manipulated
  via atomic ops, as was done for changes to DBusConnection's refcount in
  1.4.12 (fd.o #38005, Simon McVittie)

• Fix a file descriptor leak when connecting to a TCP socket (fd.o #37258,
  Simon McVittie)

• Make "make check" in a clean tree work, by not running tests until
  test data has been set up (fd.o #34405, Simon McVittie)

• The dbus-daemon no longer busy-loops if it has a very large number of file
  descriptors (fd.o #23194, Simon McVittie)

• Refactor message flow through dispatching to avoid locking violations if
  the bus daemon's message limit is hit; remove the per-connection link cache,
  which was meant to improve performance, but now reduces it (fd.o #34393,
  Simon McVittie)

• Some cmake fixes (Ralf Habacker)

• Remove dead code, mainly from DBusString (fd.o #38570, fd.o #39610;
  Simon McVittie, Lennart Poettering)

• Stop storing two extra byte order indicators in each D-Bus message
  (fd.o #38287, Simon McVittie)

• Add an optional Stats interface which can be used to get statistics from
  a running dbus-daemon if enabled at configure time with --enable-stats
  (fd.o #34040, Simon McVittie)

• Fix various typos (fd.o #27227, fd.o #38284; Sascha Silbe, Simon McVittie)

• Documentation (fd.o #36156, Simon McVittie):
  · let xsltproc be overridden as usual: ./configure XSLTPROC=myxsltproc
  · install more documentation automatically, including man2html output
  · put dbus.devhelp in the right place (it must go in ${htmldir})

• Unix-specific:
  · look for system services in /lib/dbus-1/system-services in addition to all
    the other well-known locations; note that this should always be /lib,
    even on platforms where shared libraries on the root FS would go in /lib64,
    /lib/x86_64-linux-gnu or similar (fd.o #35229, Lennart Poettering)
  · opt-in to fd passing on Solaris (fd.o #33465, Simon McVittie)

• Windows-specific (Ralf Habacker):
  · fix use of a mutex for autolaunch server detection
  · don't crash on malloc failure in _dbus_printf_string_upper_bound

D-Bus 1.5.4 (2011-06-10)
==

Security (local denial of service):

• Byte-swap foreign-endian messages correctly, preventing a long-standing
  local DoS if foreign-endian messages are relayed through the dbus-daemon
  (backporters: this is git commit c3223ba6c401ba81df1305851312a47c485e6cd7)
  (CVE-2011-2200, fd.o #38120, Debian #629938; Simon McVittie)

New things:

• The constant to use for an infinite timeout now has a name,
  DBUS_TIMEOUT_INFINITE. It is numerically equivalent to 0x7fffffff (INT32_MAX)
  which can be used for source compatibility with older versions of libdbus.

• If GLib and DBus-GLib are already installed, more tests will be built,
  providing better coverage. The new tests can also be installed via
      ./configure --enable-installed-tests
  for system integration testing, if required. (fd.o #34570, Simon McVittie)

Changes:

• Consistently use atomic operations for the DBusConnection's refcount,
  fixing potential threading problems (fd.o #38005, Simon McVittie)

• Don't use -Wl,--gc-sections by default: in practice the size decrease is
  small (300KiB on x86-64) and it frequently doesn't work in unusual
  toolchains. To optimize for minimum installed size, you should benchmark
  various possibilities for CFLAGS and LDFLAGS, and set the best flags for
  your particular toolchain at configure time. (fd.o #33466, Simon McVittie)

• Use #!/bin/sh for run-with-tmp-session-bus.sh, making it work on *BSD
  (fd.o #35880, Timothy Redaelli)

• Use ln -fs to set up dbus for systemd, which should fix reinstallation
  when not using a DESTDIR (fd.o #37870, Simon McVittie)

• Windows-specific changes:
  · don't try to build dbus-daemon-launch-helper (fd.o #37838, Mark Brand)

D-Bus 1.5.2 (2011-06-01)
==

The "Boar Hunter" release.

Notes for distributors:

  This version of D-Bus no longer uses -fPIE by default. Distributions wishing
  to harden the dbus-daemon and dbus-launch-helper can re-enable this if their
  toolchain supports it reliably, via something like:

    ./configure CFLAGS=-fPIE LDFLAGS="-pie -Wl,-z,relro"

  or by using distribution-specific wrappers such as Debian's hardening-wrapper.

Changes:

  • D-Bus Specification v0.17
    · Reserve the extra characters used in signatures by GVariant
      (fd.o #34529, Simon McVittie)
    · Define the ObjectManager interface (fd.o #34869, David Zeuthen)
  • Don't force -fPIE: distributions and libtool know better than we do whether
    it's desirable (fd.o #16621, fd.o #27215; Simon McVittie)
  • Allow --disable-gc-sections, in case your toolchain offers the
    -ffunction-sections, -fdata-sections and -Wl,--gc-sections options
    but they're broken, as seen on Solaris (fd.o #33466, Simon McVittie)
  • Install dbus-daemon and dbus-daemon-launch-helper in a more normal way
    (fd.o #14512; Simon McVittie, loosely based on a patch from Luca Barbato)
  • Ensure that maintainers upload documentation with the right permissions
    (fd.o #36130, Simon McVittie)
  • Don't force users of libdbus to be linked against -lpthread, -lrt
    (fd.o #32827, Simon McVittie)
  • Log system-bus activation information to syslog (fd.o #35705,
    Colin Walters)
  • Log messages dropped due to quotas to syslog (fd.o #35358,
    Simon McVittie)
  • Make the nonce-tcp transport work on Unix (fd.o #34569, Simon McVittie)
  • On Unix, if /var/lib/dbus/machine-id cannot be read, try /etc/machine-id
    (fd.o #35228, Lennart Poettering)
  • In the regression tests, don't report fds as "leaked" if they were open
    on startup (fd.o #35173, Simon McVittie)
  • Make dbus-monitor bail out if asked to monitor more than one bus,
    rather than silently using the last one (fd.o #26548, Will Thompson)
  • Clarify documentation (fd.o #35182, Simon McVittie)
  • Clean up minor dead code and some incorrect error handling
    (fd.o #33128, fd.o #29881; Simon McVittie)
  • Check that compiler options are supported before using them (fd.o #19681,
    Simon McVittie)
  • Windows:
    • Remove obsolete workaround for winioctl.h (fd.o #35083, Ralf Habacker)

D-Bus 1.5.0 (2011-04-11)
==

The "you never know when you need to tow something from your giant
flying shark" release.

  • D-Bus Specification v0.16
    · Add support for path_namespace and arg0namespace in match rules
      (fd.o #24317, #34870; Will Thompson, David Zeuthen, Simon McVittie)
    · Make argNpath support object paths, not just object-path-like strings,
      and document it better (fd.o #31818, Will Thompson)
  • Let the bus daemon implement more than one interface (fd.o #33757,
    Simon McVittie)
  • Optimize _dbus_string_replace_len to reduce waste (fd.o #21261,
    Roberto Guido)
  • Require user intervention to compile with missing 64-bit support
    (fd.o #35114, Simon McVittie)
  • Add dbus_type_is_valid as public API (fd.o #20496, Simon McVittie)
  • Raise UnknownObject instead of UnknownMethod for calls to methods on
    paths that are not part of the object tree, and UnknownInterface for calls
    to unknown interfaces in the bus daemon (fd.o #34527, Lennart Poettering)

D-Bus 1.4.8 (2011-04-08)
==

The "It's like the beginning of a lobster" release.

  • Rename configure.in to configure.ac, and update it to modern conventions
    (fd.o #32245; Javier Jardón, Simon McVittie)
  • Correctly give XDG_DATA_HOME priority over XDG_DATA_DIRS (fd.o #34496,
    Anders Kaseorg)
  • Prevent X11 autolaunching if $DISPLAY is unset or empty, and add
    --disable-x11-autolaunch configure option to prevent it altogether
    in embedded environments (fd.o #19997, NB#219964; Simon McVittie)
  • Install the documentation, and an index for Devhelp (fd.o #13495,
    Debian #454142; Simon McVittie, Matthias Clasen)
  • If checks are not disabled, check validity of string-like types and
    booleans when sending them (fd.o #16338, NB#223152; Simon McVittie)
  • Add UnknownObject, UnknownInterface, UnknownProperty and PropertyReadOnly
    errors to dbus-shared.h (fd.o #34527, Lennart Poettering)
  • Break up a huge conditional in config-parser so gcov can produce coverage
    data (fd.o #10887, Simon McVittie)
  • List which parts of the Desktop Entry specification are applicable to
    .service files (fd.o #19159, Sven Herzberg)
  • Don't suppress service activation if two services have the same Exec=
    (fd.o #35750, Colin Walters)
  • Windows:
    · Avoid the name ELEMENT_TYPE due to namespace-pollution from winioctl.h
      (Andre Heinecke)
    · Include _dbus_path_is_absolute in libdbus on Windows, fixing compilation
      (fd.o #32805, Mark Brand)

D-Bus 1.4.6 (2010-02-17)
==

The "1, 2, miss a few, 99, 100" release.

  • Remove unfinished changes intended to support GTest-based tests,
    which were mistakenly included in 1.4.4

D-Bus 1.4.4 (2010-02-17)
==

  • Switch back to using even micro versions for stable releases; 1.4.1
    should have been called 1.4.2, so skip that version number
  • Don't leave bad file descriptors being watched when spawning processes,
    which could result in a busy-loop (fd.o #32992, NB#200248; possibly
    also LP#656134, LP#680444, LP#713157)
  • Check for MSG_NOSIGNAL correctly
  • Fix failure to detect abstract socket support (fd.o #29895)
  • Make _dbus_system_logv actually exit with DBUS_SYSTEM_LOG_FATAL
    (fd.o #32262, NB#180486)
  • Improve some error code paths (fd.o #29981, fd.o #32264, fd.o #32262,
    fd.o #33128, fd.o #33277, fd.o #33126, NB#180486)
  • Avoid possible symlink attacks in /tmp during compilation (fd.o #32854)
  • Tidy up dead code (fd.o #25306, fd.o #33128, fd.o #34292, NB#180486)
  • Improve gcc malloc annotations (fd.o #32710)
  • If the system bus is launched via systemd, protect it from the OOM killer
  • Documentation improvements (fd.o #11190)
  • Avoid readdir_r, which is difficult to use correctly (fd.o #8284,
    fd.o #15922, LP#241619)
  • Cope with invalid files in session.d, system.d (fd.o #19186,
    Debian #230231)
  • Don't distribute generated files that embed our builddir (fd.o #30285,
    fd.o #34292)
  • Raise the system bus's fd limit to be sufficient for its configuration
    (fd.o #33474, LP#381063)
  • Fix syslog string processing
  • Ignore -Waddress
  • Remove broken gcov parsing code and --enable-gcov, and replace them
    with lcov HTML reports and --enable-compiler-coverage (fd.o #10887)
  • Windows:
    · avoid live-lock in Windows CE due to unfair condition variables
  • OpenBSD:
    · support credentials-passing (fd.o #32542)
  • Solaris:
    · opt-in to thread safety (fd.o #33464)

D-Bus 1.4.1 (20 December 2010)
==

 • Fix for CVE-2010-4352: sending messages with excessively-nested variants can
   crash the bus. The existing restriction to 64-levels of nesting previously
   only applied to the static type signature; now it also applies to dynamic
   nesting using variants. Thanks to Rémi Denis-Courmont for discoving this
   issue.
 • OS X portability fixes, including launchd support.
 • Windows autolaunch improvements.
 • Various bug fixes.

D-Bus 1.4.0 (6 Sep 2010)
==
 - systemd hookup

D-Bus 1.3.1 (23 June 2010)
==
 - New standardized PropertiesChanged signal in the properties interface
 - Various portability fixes, in particular to Windows platforms
 - Support forking bus services, for compatibility

D-Bus 1.3.0 (29 July 2009)
==
 - ability for dbus-send to send to any bus (--address)
 - file descriptor passing on Unix socket transports
 - use of GCC atomic intrinsics for better processor support
   (requires -march=i486 or above for x86 compilation)
 - thread-safe FD_CLOEXEC setting on recent Linux kernels (2.6.24-27 and up)
   and glibc (2.9 for pipe2 and 2.10 for accept4)
 - feature negotiation in the bus daemon<|MERGE_RESOLUTION|>--- conflicted
+++ resolved
@@ -16,12 +16,10 @@
 • Build tests successfully with older GLib, as found in e.g. Debian 6
   (fd.o #41219, Simon McVittie)
 
-<<<<<<< HEAD
 • Avoid use of deprecated GThread API (fd.o #44413, Martin Pitt)
-=======
+
 • Build documentation correctly if man2html doesn't support filenames on
   its command-line (fd.o #43875, Jack Nagel)
->>>>>>> a9e14209
 
 • Unix-specific:
   · Use epoll(7) for a more efficient main loop in Linux; equivalent patches
