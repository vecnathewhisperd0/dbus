--- conflicted
+++ resolved
@@ -1,4 +1,3 @@
-<<<<<<< HEAD
 D-Bus 1.5.0 (UNRELEASED)
 ==
 
@@ -6,9 +5,7 @@
     Simon McVittie)
   • Optimize _dbus_string_replace_len to reduce waste (fd.o #21261,
     Roberto Guido)
-  • Include _dbus_path_is_absolute in libdbus on Windows, fixing compilation
-    (fd.o #32805, Mark Brand)
-=======
+
 D-Bus 1.4.8 (UNRELEASED)
 ==
 
@@ -21,7 +18,6 @@
   • Prevent X11 autolaunching if $DISPLAY is unset or empty, and add
     --disable-x11-autolaunch configure option to prevent it altogether
     in embedded environments (fd.o #19997, NB#219964; Simon McVittie)
->>>>>>> f1ba5206
 
 D-Bus 1.4.6 (2010-02-17)
 ==
