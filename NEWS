D-Bus 1.7.2 (UNRELEASED)
==

<<<<<<< HEAD
Configuration changes:

• On non-QNX Unix platforms, the default limit on fds per message in the
  session bus configuration has reduced from 4096 to 1024. The default
  limit used on the system bus was already 1024. On QNX, both limits are
  reduced further, to 128.

Fixes:
=======
• Following Unicode Corrigendum #9, the noncharacters U+nFFFE, U+nFFFF,
  U+FDD0..U+FDEF are allowed in UTF-8 strings again.
  (fd.o #63072, Simon McVittie)
>>>>>>> 6d778265

• Diagnose incorrect use of dbus_connection_get_data() with negative slot
  (i.e. before allocating the slot) rather than returning junk
  (fd.o #63127, Dan Williams)

• Fix a cmake build regression since 1.7.0 (fd.o #63682; Ralf Habacker,
  Simon McVittie)

• Unix-specific:
  · Under systemd, log to syslog only, not stderr, avoiding duplication
    (fd.o #61399, #39987; Colin Walters, Dagobert Michelsen)
  · Include alloca.h for alloca() if available, fixing compilation on
    Solaris 10 (fd.o #63071, Dagobert Michelsen)
  · Allow use of systemd-logind without the rest of systemd
    (fd.o #62585, Martin Pitt)
  · When built with CMake, link to librt and use the right path for
    meinproc's XSLT stylesheets (fd.o #61637, Ralf Habacker)
  · Reduce the default limit on number of fds per message to 128 under
    QNX, working around an arbitrary OS limit (fd.o #61176, Matt Fischer)

• Windows-specific:
  · Do not claim that all bus clients have the dbus-daemon's credentials;
    pick up local TCPv4 clients' credentials (process ID and security
    identifier, i.e. user) using GetExtendedTcpTable() (fd.o #61787,
    Ralf Habacker)

D-Bus 1.7.0 (2013-02-22)
==

The "Disingenuous Assertions" release.

This is a new development release, starting the 1.7.x branch. D-Bus 1.6
remains the recommended version for long-term-supported distributions
or the upcoming GNOME 3.8 release.

Build-time configuration changes:

• The --with-dbus-session-bus-default-address configure option is no longer
  supported. Use the new --with-dbus-session-bus-connect-address and
  --with-dbus-session-bus-listen-address options instead. On Windows, you
  usually want them to have the same argument; on Unix, the defaults are
  usually correct.

• Similarly, the DBUS_SESSION_BUS_DEFAULT_ADDRESS CMake variable is no longer
  supported; use the new DBUS_SESSION_BUS_LISTEN_ADDRESS and
  DBUS_SESSION_BUS_CONNECT_ADDRESS variables instead.

• cmake/cross-compile.sh has been removed. Instead, please use a
  cross-toolchain file (-DCMAKE_TOOLCHAIN_FILE) as documented at
  <http://www.vtk.org/Wiki/CMake_Cross_Compiling>; or use Autotools
  as documented in "info automake Cross-Compilation", and set
  PKG_CONFIG_PATH appropriately.

Requirements:

• Man pages now require xmlto (or either xmlto or meinproc, if using CMake).
• man2html is no longer used.

Enhancements:

• D-Bus Specification 0.20
  · actually say that /org/freedesktop/DBus is the object that
    implements o.fd.DBus (fd.o #51865, Colin Walters)
  · various reorganisation for better clarity (fd.o #38252, Simon McVittie)
  · stop claiming that all basic types work just like INT32 (strings don't!)

• The "source code" for the man pages is now Docbook XML, eliminating
  the outdated duplicate copies used when building with CMake.
  (fd.o #59805; Ralf Habacker, Simon McVittie)

Fixes:

• In the activation helper, when compiled for tests, do not reset the system
  bus address, fixing the regression tests. (fd.o #52202, Simon)

• Fix building with Valgrind 3.8, at the cost of causing harmless warnings
  with Valgrind 3.6 on some compilers (fd.o #55932, Arun Raghavan)

• Merge <servicehelper> from system-local.conf if necessary (fd.o #51560,
  Krzysztof Konopko)

• Under CMake, prefer xmlto over meinproc (fd.o #59733, Ralf Habacker)

• Stop duplicating CMake's own logic to find libexpat
  (fd.o #59733, Ralf Habacker)

• Don't assume CMake host and build system are the same (fd.o #59733,
  Ralf Habacker)

• Avoid deprecation warnings for GLib 2.35 (fd.o #59971, Simon McVittie)

• Unix-specific:
  · Check for functions in libpthread correctly, fixing compilation on
    (at least) OpenBSD (fd.o #47239, Simon)
  · Don't leak temporary fds pointing to /dev/null (fd.o #56927,
    Michel HERMIER)
  · Update sd-daemon.[ch] from systemd (fd.o #60681)
  · Add partial support for QNX (fd.o #60339, fd.o #61176; Matt Fischer)

• Windows-specific:
  · The default session bus listening and connecting address is now
    "autolaunch:", which makes D-Bus on Windows interoperate with itself
    and GDBus "out of the box". Use the configure options and cmake variables
    described above if you require a different autolaunch scope.
    (fd.o #38201, Simon McVittie)
  · Avoid a CMake warning under Cygwin (fd.o #59401, Ralf Habacker)

• Create session.d, system.d directories under CMake (fd.o #41319,
  Ralf Habacker)

D-Bus 1.6.8 (2012-09-28)
==

The "Fix one thing, break another" release.

• Follow up to CVE-2012-3524: The additional hardening
  work to use __secure_getenv() as a followup to bug #52202
  broke certain configurations of gnome-keyring.  Given
  the difficulty of making this work without extensive
  changes to gnome-keyring, use of __secure_getenv() is
  deferred.

D-Bus 1.6.6 (2012-09-28)
==

The "Clear the environment in your setuid binaries, please" release.

• CVE-2012-3524: Don't access environment variables (fd.o #52202)
  Thanks to work and input from Colin Walters, Simon McVittie,
  Geoffrey Thomas, and others.
• Unix-specific:
  · Fix compilation on Solaris (fd.o #53286, Jonathan Perkin)
  · Work around interdependent headers on OpenBSD by including sys/types.h
    before each use of sys/socket.h (fd.o #54418, Brad Smith)

D-Bus 1.6.4 (2012-07-18)
==

• Detect that users are "at the console" correctly when configured with
  a non-default path such as --enable-console-auth-dir=/run/console
  (fd.o #51521, Dave Reisner)

• Remove an incorrect assertion from DBusTransport (fd.o #51657,
  Simon McVittie)

• Make --enable-developer default to "no" (regression in 1.6.2;
  fd.o #51657, Simon McVittie)

• Windows-specific:
  · Launch dbus-daemon correctly if its path contains a space
    (fd.o #49450, Wolfgang Baron)

D-Bus 1.6.2 (2012-06-27)
==

The "Ice Cabbage" release.

• Change how we create /var/lib/dbus so it works under Automake >= 1.11.4
  (fd.o #51406, Simon McVittie)

• Don't return from dbus_pending_call_set_notify with a lock held on OOM
  (fd.o #51032, Simon McVittie)

• Disconnect "developer mode" (assertions, verbose mode etc.) from
  Automake maintainer mode. D-Bus developers should now configure with
  --enable-developer. Automake maintainer mode is now on by default;
  distributions can disable it with --disable-maintainer-mode.
  (fd.o #34671, Simon McVittie)

• Automatically define DBUS_STATIC_BUILD in static-only Autotools builds,
  fixing linking when targeting Windows (fd.o #33973; william, Simon McVittie)

• Unix-specific:
  · Check for libpthread under CMake on Unix (fd.o #47237, Simon McVittie)

D-Bus 1.6.0 (2012-06-05)
==

The “soul of this machine has improved” release.

This version starts a new stable branch of D-Bus: only bug fixes will
be accepted into 1.6.x. Other changes will now go to the 1.7.x branch.

Summary of changes since 1.4.x:

• New requirements
  · PTHREAD_MUTEX_RECURSIVE on Unix
  · compiler support for 64-bit integers (int64_t or equivalent)

• D-Bus Specification v0.19

• New dbus-daemon features
  · <allow own_prefix="com.example.Service"/> rules allow the service to
    own names like com.example.Service.Instance3
  · optional systemd integration when checking at_console policies
  · --nopidfile option, mainly for use by systemd
  · path_namespace and arg0namespace may appear in match rules
  · eavesdropping is disabled unless the match rule contains eavesdrop=true

• New public API
  · functions to validate various string types (dbus_validate_path() etc.)
  · dbus_type_is_valid()
  · DBusBasicValue, a union of every basic type

• Bug fixes
  · removed an unsafe reimplementation of recursive mutexes
  · dbus-daemon no longer busy-loops if it has far too many file descriptors
  · dbus-daemon.exe --print-address works on Windows
  · all the other bug fixes from 1.4.20

• Other major implementation changes
  · on Linux, dbus-daemon uses epoll if supported, for better scalability
  · dbus_threads_init() ignores its argument and behaves like
    dbus_threads_init_default() instead
  · removed the per-connection link cache, improving dbus-daemon performance

• Developer features
  · optional Valgrind instrumentation (--with-valgrind)
  · optional Stats interface on the dbus-daemon (--enable-stats)
  · optionally abort whenever malloc() fails (--enable-embedded-tests
    and export DBUS_MALLOC_CANNOT_FAIL=1)

Changes since 1.5.12:

• Be more careful about monotonic time vs. real time, fixing DBUS_COOKIE_SHA1
  spec-compliance (fd.o #48580, David Zeuthen)

• Don't use install(1) within the source/build trees, fixing the build as
  non-root when using OpenBSD install(1) (fd.o #48217, Antoine Jacoutot)

• Add missing commas in some tcp and nonce-tcp addresses, and remove
  an unused duplicate copy of the nonce-tcp transport in Windows builds
  (fd.o #45896, Simon McVittie)

D-Bus 1.5.12 (2012-03-27)
==

The “Big Book of Science” release.

• Add public API to validate various string types:
  dbus_validate_path(), dbus_validate_interface(), dbus_validate_member(),
  dbus_validate_error_name(), dbus_validate_bus_name(), dbus_validate_utf8()
  (fd.o #39549, Simon McVittie)

• Turn DBusBasicValue into public API so bindings don't need to invent their
  own "union of everything" type (fd.o #11191, Simon McVittie)

• Enumerate data files included in the build rather than using find(1)
  (fd.o #33840, Simon McVittie)

• Add support for policy rules like <allow own_prefix="com.example.Service"/>
  in dbus-daemon (fd.o #46273, Alban Crequy)

• Windows-specific:
  · make dbus-daemon.exe --print-address (and --print-pid) work again
    on Win32, but not on WinCE (fd.o #46049, Simon McVittie)
  · fix duplicate case value when compiling against mingw-w64
    (fd.o #47321, Andoni Morales Alastruey)

D-Bus 1.5.10 (2012-02-21)
==

The "fire in Delerium" release.

On Unix platforms, PTHREAD_MUTEX_RECURSIVE (as specified in POSIX 2008 Base
and SUSv2) is now required.

• D-Bus Specification 0.19:
  · Formally define unique connection names and well-known bus names,
    and document best practices for interface, bus, member and error names,
    and object paths (fd.o #37095, Simon McVittie)
  · Document the search path for session and system services on Unix, and
    where they should be installed by build systems (fd.o #21620, fd.o #35306;
    Simon McVittie)
  · Document the systemd transport (fd.o #35232, Lennart Poettering)

• Make dbus_threads_init() use the same built-in threading implementation
  as dbus_threads_init_default(); the user-specified primitives that it
  takes as a parameter are now ignored (fd.o #43744, Simon McVittie)

• Allow all configured auth mechanisms, not just one (fd.o #45106,
  Pavel Strashkin)

• Improve cmake build system (Ralf Habacker):
  · simplify XML parser dependencies (fd.o #41027)
  · generate build timestamp (fd.o #41029)
  · only create batch files on Windows
  · fix option and cache syntax
  · add help-options target
  · share dbus-arch-deps.h.in with autotools rather than having our
    own version (fd.o #41033)

• Build tests successfully with older GLib, as found in e.g. Debian 6
  (fd.o #41219, Simon McVittie)

• Avoid use of deprecated GThread API (fd.o #44413, Martin Pitt)

• Build documentation correctly if man2html doesn't support filenames on
  its command-line (fd.o #43875, Jack Nagel)

• Improve test coverage. To get even more coverage, run the tests with
  DBUS_TEST_SLOW=1 (fd.o #38285, #42811; Simon McVittie)

• Reduce the size of the shared library by moving functionality only used
  by dbus-daemon, tests etc. into their internal library and deleting
  unused code (fd.o #34976, #39759; Simon McVittie)

• Add dbus-daemon --nopidfile option, overriding the configuration, for
  setups where the default configuration must include <pidfile/> to avoid
  breaking traditional init, but the pid file is in fact unnecessary; use
  it under systemd to improve startup time a bit (fd.o #45520,
  Lennart Poettering)

• Optionally (if configured --with-valgrind) add instrumentation to debug
  libdbus and associated tools more meaningfully under Valgrind
  (fd.o #37286, Simon McVittie)

• Improve the dbus-send(1) man page (fd.o #14005, Simon McVittie)

• Make dbus-protocol.h compatible with C++11 (fd.o #46147, Marc Mutz)

• If tests are enabled and DBUS_MALLOC_CANNOT_FAIL is set in the environment,
  abort on failure to malloc() (like GLib does), to turn runaway memory leaks
  into a debuggable core-dump if a resource limit is applied (fd.o #41048,
  Simon McVittie)

• Don't crash if realloc() returns NULL in a debug build (fd.o #41048,
  Simon McVittie)

• Unix-specific:
  · Replace our broken reimplementation of recursive mutexes, which has
    been broken since 2006, with an ordinary pthreads recursive mutex
    (fd.o #43744; Sigmund Augdal, Simon McVittie)
  · Use epoll(7) for a more efficient main loop in Linux; equivalent patches
    welcomed for other OSs' equivalents like kqueue, /dev/poll, or Solaris
    event ports (fd.o #33337; Simon McVittie, Ralf Habacker)
  · When running under systemd, use it instead of ConsoleKit to check
    whether to apply at_console policies (fd.o #39609, Lennart Poettering)
  · Avoid a highly unlikely fd leak (fd.o #29881, Simon McVittie)
  · Don't close invalid fd -1 if getaddrinfo fails (fd.o #37258, eXeC001er)
  · Don't touch ~/.dbus and ~/.dbus-keyrings when running 'make installcheck'
    (fd.o #41218, Simon McVittie)
  · Stop pretending we respect XDG_DATA_DIRS for system services: the launch
    helper doesn't obey environment variables to avoid privilege escalation
    attacks, so make the system bus follow the same rules
    (fd.o #21620, Simon McVittie)

• Windows-specific:
  · Find the dbus-daemon executable next to the shared library (fd.o #41558;
    Jesper Dam, Ralf Habacker)
  · Remove the faulty implementation of _dbus_condvar_wake_all (fd.o #44609,
    Simon McVittie)

D-Bus 1.5.8 (2011-09-21)
==

The "cross-metering" release.

In addition to dead code removal and refactoring, this release contains all
of the bugfixes from 1.4.16.

• Clean up dead code, and make more warnings fatal in development builds
  (fd.o #39231, fd.o #41012; Simon McVittie)

• If full test coverage is requested via --enable-tests, strictly require
  Python, pygobject and dbus-python, which are required by some tests; if not,
  and Python is missing, skip those tests rather than failing
  (fd.o #37847, Simon McVittie)

• When using cmake, provide the same version-info API in the installed headers
  as for autotools (DBUS_VERSION, etc.) (fd.o #40905, Ralf Habacker)

• Add a regression test for fd.o #38005 (fd.o #39836, Simon McVittie)

• Make "NOCONFIGURE=1 ./autogen.sh" not run configure (Colin Walters)

• Add _DBUS_STATIC_ASSERT and use it to check invariants (fd.o #39636,
  Simon McVittie)

• Fix duplicates in authors list (Ralf Habacker)

• Fix broken links from dbus-tutorial.html if $(htmldir) != $(docdir)
  (fd.o #39879, Chris Mayo)

• Fix a small memory leak, and a failure to report errors, when updating
  a service file entry for activation (fd.o #39230, Simon McVittie)

• Unix-specific:
  · Clean up (non-abstract) Unix sockets on bus daemon exit (fd.o #38656;
    Brian Cameron, Simon McVittie)
  · On systems that use libcap-ng but not systemd, drop supplemental groups
    when switching to the daemon user (Red Hat #726953, Steve Grubb)
  · Make the cmake build work again on GNU platforms (fd.o #29228,
    Simon McVittie)
  · Fix compilation on non-C99 systems that have inttypes.h but not stdint.h,
    like Solaris (fd.o #40313, Dagobert Michelsen)
  · Define CMSG_ALIGN, CMSG_LEN, CMSG_SPACE on Solaris < 10
    (fd.o #40235, Simon McVittie)
  · Cope with Unixes that don't have LOG_PERROR, like Solaris 10
    (fd.o #39987, Simon McVittie)
  · Cope with platforms whose vsnprintf violates both POSIX and C99, like
    Tru64, IRIX and HP-UX (fd.o #11668, Simon McVittie)

• Windows-specific:
  · Fix compilation on MSVC, which doesn't understand "inline" with its
    C99 meaning (fd.o #40000; Ralf Habacker, Simon McVittie)
  · Fix misuse of GPid in test/dbus-daemon.c (fd.o #40003, Simon McVittie)
  · Fix cross-compilation to Windows with Automake (fd.o #40003, Simon McVittie)

D-Bus 1.5.6 (2011-07-29)
==

The "weird, gravy-like aftertaste" release.

In addition to new features and refactoring, this release contains all of the
bugfixes from 1.4.14.

Potentially incompatible (Bustle and similar debugging tools will need
changes to work as intended):

• Do not allow match rules to "eavesdrop" (receive messages intended for a
  different recipient) by mistake: eavesdroppers must now opt-in to this
  behaviour by putting "eavesdrop='true'" in the match rule, which will
  not have any practical effect on buses where eavesdropping is not allowed
  (fd.o #37890, Cosimo Alfarano)

Other changes:

• D-Bus Specification version 0.18 (fd.o #37890, fd.o #39450, fd.o #38252;
  Cosimo Alfarano, Simon McVittie)
  · add the "eavesdrop" keyword to match rules
  · define eavesdropping, unicast messages and broadcast messages
  · stop claiming that match rules are needed to match unicast messages to you
  · promote the type system to be a top-level section

• Use DBUS_ERROR_OBJECT_PATH_IN_USE if dbus_connection_try_register_object_path
  or dbus_connection_try_register_fallback fails, not ...ADDRESS_IN_USE,
  and simplify object-path registration (fd.o #38874, Jiří Klimeš)

• Consistently use atomic operations on everything that is ever manipulated
  via atomic ops, as was done for changes to DBusConnection's refcount in
  1.4.12 (fd.o #38005, Simon McVittie)

• Fix a file descriptor leak when connecting to a TCP socket (fd.o #37258,
  Simon McVittie)

• Make "make check" in a clean tree work, by not running tests until
  test data has been set up (fd.o #34405, Simon McVittie)

• The dbus-daemon no longer busy-loops if it has a very large number of file
  descriptors (fd.o #23194, Simon McVittie)

• Refactor message flow through dispatching to avoid locking violations if
  the bus daemon's message limit is hit; remove the per-connection link cache,
  which was meant to improve performance, but now reduces it (fd.o #34393,
  Simon McVittie)

• Some cmake fixes (Ralf Habacker)

• Remove dead code, mainly from DBusString (fd.o #38570, fd.o #39610;
  Simon McVittie, Lennart Poettering)

• Stop storing two extra byte order indicators in each D-Bus message
  (fd.o #38287, Simon McVittie)

• Add an optional Stats interface which can be used to get statistics from
  a running dbus-daemon if enabled at configure time with --enable-stats
  (fd.o #34040, Simon McVittie)

• Fix various typos (fd.o #27227, fd.o #38284; Sascha Silbe, Simon McVittie)

• Documentation (fd.o #36156, Simon McVittie):
  · let xsltproc be overridden as usual: ./configure XSLTPROC=myxsltproc
  · install more documentation automatically, including man2html output
  · put dbus.devhelp in the right place (it must go in ${htmldir})

• Unix-specific:
  · look for system services in /lib/dbus-1/system-services in addition to all
    the other well-known locations; note that this should always be /lib,
    even on platforms where shared libraries on the root FS would go in /lib64,
    /lib/x86_64-linux-gnu or similar (fd.o #35229, Lennart Poettering)
  · opt-in to fd passing on Solaris (fd.o #33465, Simon McVittie)

• Windows-specific (Ralf Habacker):
  · fix use of a mutex for autolaunch server detection
  · don't crash on malloc failure in _dbus_printf_string_upper_bound

D-Bus 1.5.4 (2011-06-10)
==

Security (local denial of service):

• Byte-swap foreign-endian messages correctly, preventing a long-standing
  local DoS if foreign-endian messages are relayed through the dbus-daemon
  (backporters: this is git commit c3223ba6c401ba81df1305851312a47c485e6cd7)
  (CVE-2011-2200, fd.o #38120, Debian #629938; Simon McVittie)

New things:

• The constant to use for an infinite timeout now has a name,
  DBUS_TIMEOUT_INFINITE. It is numerically equivalent to 0x7fffffff (INT32_MAX)
  which can be used for source compatibility with older versions of libdbus.

• If GLib and DBus-GLib are already installed, more tests will be built,
  providing better coverage. The new tests can also be installed via
      ./configure --enable-installed-tests
  for system integration testing, if required. (fd.o #34570, Simon McVittie)

Changes:

• Consistently use atomic operations for the DBusConnection's refcount,
  fixing potential threading problems (fd.o #38005, Simon McVittie)

• Don't use -Wl,--gc-sections by default: in practice the size decrease is
  small (300KiB on x86-64) and it frequently doesn't work in unusual
  toolchains. To optimize for minimum installed size, you should benchmark
  various possibilities for CFLAGS and LDFLAGS, and set the best flags for
  your particular toolchain at configure time. (fd.o #33466, Simon McVittie)

• Use #!/bin/sh for run-with-tmp-session-bus.sh, making it work on *BSD
  (fd.o #35880, Timothy Redaelli)

• Use ln -fs to set up dbus for systemd, which should fix reinstallation
  when not using a DESTDIR (fd.o #37870, Simon McVittie)

• Windows-specific changes:
  · don't try to build dbus-daemon-launch-helper (fd.o #37838, Mark Brand)

D-Bus 1.5.2 (2011-06-01)
==

The "Boar Hunter" release.

Notes for distributors:

  This version of D-Bus no longer uses -fPIE by default. Distributions wishing
  to harden the dbus-daemon and dbus-launch-helper can re-enable this if their
  toolchain supports it reliably, via something like:

    ./configure CFLAGS=-fPIE LDFLAGS="-pie -Wl,-z,relro"

  or by using distribution-specific wrappers such as Debian's hardening-wrapper.

Changes:

  • D-Bus Specification v0.17
    · Reserve the extra characters used in signatures by GVariant
      (fd.o #34529, Simon McVittie)
    · Define the ObjectManager interface (fd.o #34869, David Zeuthen)
  • Don't force -fPIE: distributions and libtool know better than we do whether
    it's desirable (fd.o #16621, fd.o #27215; Simon McVittie)
  • Allow --disable-gc-sections, in case your toolchain offers the
    -ffunction-sections, -fdata-sections and -Wl,--gc-sections options
    but they're broken, as seen on Solaris (fd.o #33466, Simon McVittie)
  • Install dbus-daemon and dbus-daemon-launch-helper in a more normal way
    (fd.o #14512; Simon McVittie, loosely based on a patch from Luca Barbato)
  • Ensure that maintainers upload documentation with the right permissions
    (fd.o #36130, Simon McVittie)
  • Don't force users of libdbus to be linked against -lpthread, -lrt
    (fd.o #32827, Simon McVittie)
  • Log system-bus activation information to syslog (fd.o #35705,
    Colin Walters)
  • Log messages dropped due to quotas to syslog (fd.o #35358,
    Simon McVittie)
  • Make the nonce-tcp transport work on Unix (fd.o #34569, Simon McVittie)
  • On Unix, if /var/lib/dbus/machine-id cannot be read, try /etc/machine-id
    (fd.o #35228, Lennart Poettering)
  • In the regression tests, don't report fds as "leaked" if they were open
    on startup (fd.o #35173, Simon McVittie)
  • Make dbus-monitor bail out if asked to monitor more than one bus,
    rather than silently using the last one (fd.o #26548, Will Thompson)
  • Clarify documentation (fd.o #35182, Simon McVittie)
  • Clean up minor dead code and some incorrect error handling
    (fd.o #33128, fd.o #29881; Simon McVittie)
  • Check that compiler options are supported before using them (fd.o #19681,
    Simon McVittie)
  • Windows:
    • Remove obsolete workaround for winioctl.h (fd.o #35083, Ralf Habacker)

D-Bus 1.5.0 (2011-04-11)
==

The "you never know when you need to tow something from your giant
flying shark" release.

  • D-Bus Specification v0.16
    · Add support for path_namespace and arg0namespace in match rules
      (fd.o #24317, #34870; Will Thompson, David Zeuthen, Simon McVittie)
    · Make argNpath support object paths, not just object-path-like strings,
      and document it better (fd.o #31818, Will Thompson)
  • Let the bus daemon implement more than one interface (fd.o #33757,
    Simon McVittie)
  • Optimize _dbus_string_replace_len to reduce waste (fd.o #21261,
    Roberto Guido)
  • Require user intervention to compile with missing 64-bit support
    (fd.o #35114, Simon McVittie)
  • Add dbus_type_is_valid as public API (fd.o #20496, Simon McVittie)
  • Raise UnknownObject instead of UnknownMethod for calls to methods on
    paths that are not part of the object tree, and UnknownInterface for calls
    to unknown interfaces in the bus daemon (fd.o #34527, Lennart Poettering)

D-Bus 1.4.8 (2011-04-08)
==

The "It's like the beginning of a lobster" release.

  • Rename configure.in to configure.ac, and update it to modern conventions
    (fd.o #32245; Javier Jardón, Simon McVittie)
  • Correctly give XDG_DATA_HOME priority over XDG_DATA_DIRS (fd.o #34496,
    Anders Kaseorg)
  • Prevent X11 autolaunching if $DISPLAY is unset or empty, and add
    --disable-x11-autolaunch configure option to prevent it altogether
    in embedded environments (fd.o #19997, NB#219964; Simon McVittie)
  • Install the documentation, and an index for Devhelp (fd.o #13495,
    Debian #454142; Simon McVittie, Matthias Clasen)
  • If checks are not disabled, check validity of string-like types and
    booleans when sending them (fd.o #16338, NB#223152; Simon McVittie)
  • Add UnknownObject, UnknownInterface, UnknownProperty and PropertyReadOnly
    errors to dbus-shared.h (fd.o #34527, Lennart Poettering)
  • Break up a huge conditional in config-parser so gcov can produce coverage
    data (fd.o #10887, Simon McVittie)
  • List which parts of the Desktop Entry specification are applicable to
    .service files (fd.o #19159, Sven Herzberg)
  • Don't suppress service activation if two services have the same Exec=
    (fd.o #35750, Colin Walters)
  • Windows:
    · Avoid the name ELEMENT_TYPE due to namespace-pollution from winioctl.h
      (Andre Heinecke)
    · Include _dbus_path_is_absolute in libdbus on Windows, fixing compilation
      (fd.o #32805, Mark Brand)

D-Bus 1.4.6 (2010-02-17)
==

The "1, 2, miss a few, 99, 100" release.

  • Remove unfinished changes intended to support GTest-based tests,
    which were mistakenly included in 1.4.4

D-Bus 1.4.4 (2010-02-17)
==

  • Switch back to using even micro versions for stable releases; 1.4.1
    should have been called 1.4.2, so skip that version number
  • Don't leave bad file descriptors being watched when spawning processes,
    which could result in a busy-loop (fd.o #32992, NB#200248; possibly
    also LP#656134, LP#680444, LP#713157)
  • Check for MSG_NOSIGNAL correctly
  • Fix failure to detect abstract socket support (fd.o #29895)
  • Make _dbus_system_logv actually exit with DBUS_SYSTEM_LOG_FATAL
    (fd.o #32262, NB#180486)
  • Improve some error code paths (fd.o #29981, fd.o #32264, fd.o #32262,
    fd.o #33128, fd.o #33277, fd.o #33126, NB#180486)
  • Avoid possible symlink attacks in /tmp during compilation (fd.o #32854)
  • Tidy up dead code (fd.o #25306, fd.o #33128, fd.o #34292, NB#180486)
  • Improve gcc malloc annotations (fd.o #32710)
  • If the system bus is launched via systemd, protect it from the OOM killer
  • Documentation improvements (fd.o #11190)
  • Avoid readdir_r, which is difficult to use correctly (fd.o #8284,
    fd.o #15922, LP#241619)
  • Cope with invalid files in session.d, system.d (fd.o #19186,
    Debian #230231)
  • Don't distribute generated files that embed our builddir (fd.o #30285,
    fd.o #34292)
  • Raise the system bus's fd limit to be sufficient for its configuration
    (fd.o #33474, LP#381063)
  • Fix syslog string processing
  • Ignore -Waddress
  • Remove broken gcov parsing code and --enable-gcov, and replace them
    with lcov HTML reports and --enable-compiler-coverage (fd.o #10887)
  • Windows:
    · avoid live-lock in Windows CE due to unfair condition variables
  • OpenBSD:
    · support credentials-passing (fd.o #32542)
  • Solaris:
    · opt-in to thread safety (fd.o #33464)

D-Bus 1.4.1 (20 December 2010)
==

 • Fix for CVE-2010-4352: sending messages with excessively-nested variants can
   crash the bus. The existing restriction to 64-levels of nesting previously
   only applied to the static type signature; now it also applies to dynamic
   nesting using variants. Thanks to Rémi Denis-Courmont for discoving this
   issue.
 • OS X portability fixes, including launchd support.
 • Windows autolaunch improvements.
 • Various bug fixes.

D-Bus 1.4.0 (6 Sep 2010)
==
 - systemd hookup

D-Bus 1.3.1 (23 June 2010)
==
 - New standardized PropertiesChanged signal in the properties interface
 - Various portability fixes, in particular to Windows platforms
 - Support forking bus services, for compatibility

D-Bus 1.3.0 (29 July 2009)
==
 - ability for dbus-send to send to any bus (--address)
 - file descriptor passing on Unix socket transports
 - use of GCC atomic intrinsics for better processor support
   (requires -march=i486 or above for x86 compilation)
 - thread-safe FD_CLOEXEC setting on recent Linux kernels (2.6.24-27 and up)
   and glibc (2.9 for pipe2 and 2.10 for accept4)
 - feature negotiation in the bus daemon<|MERGE_RESOLUTION|>--- conflicted
+++ resolved
@@ -1,7 +1,6 @@
 D-Bus 1.7.2 (UNRELEASED)
 ==
 
-<<<<<<< HEAD
 Configuration changes:
 
 • On non-QNX Unix platforms, the default limit on fds per message in the
@@ -10,11 +9,10 @@
   reduced further, to 128.
 
 Fixes:
-=======
+
 • Following Unicode Corrigendum #9, the noncharacters U+nFFFE, U+nFFFF,
   U+FDD0..U+FDEF are allowed in UTF-8 strings again.
   (fd.o #63072, Simon McVittie)
->>>>>>> 6d778265
 
 • Diagnose incorrect use of dbus_connection_get_data() with negative slot
   (i.e. before allocating the slot) rather than returning junk
