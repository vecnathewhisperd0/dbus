<<<<<<< HEAD
D-Bus 1.9.0 (UNRELEASED)
==

Requirements:

• Support for the systemd: (LISTEN_FDS) pseudo-transport on Linux now
  requires the sd-daemon shared library, dropping the embedded convenience
  copy (fd.o #71818, Simon)

Build-time configuration changes:

• The CMake build system now builds the same shared library name as Autotools
  on at least Linux and Windows:
  - on Linux (and perhaps other Unix platforms), it previously built
    libdbus-1.so, but now builds libdbus-1.so.3.* with development
    symlink libdbus-1.so and SONAME/symlink libdbus-1.so.3
  - on Windows, it previously built either libdbus-1.dll (release) or
    libdbus-1d.dll (debug), but now builds libdbus-1-3.dll, copied to
    libdbus-1.dll for compatibility with older applications.
  (fd.o #74117, Ralf Habacker)

Enhancements:

• on Unix platforms, disable Nagle's algorithm on TCP connections to improve
  initial latency (fd.o #75544, Matt Hoosier)

• use backtrace() if it is in -lexecinfo instead of libc, as on NetBSD
  (fd.o #69702, Patrick Welche)

Fixes:

• fix an incorrect error message if a Unix socket path is too long
  (fd.o #73887, Antoine Jacoutot)

• in an MSYS/Cygwin environment, pass Unix-style filenames to xmlto,
  fixing documentation generation (fd.o #75860, Руслан Ижбулатов)

• in Unix with X11, avoid giving dbus-launch a misleading argv[0]
  in ps(1) (fd.o #69716, Chengwei Yang)

• avoid calling poll() with timeout < -1, which is considered invalid
  on FreeBSD and NetBSD (fd.o #78480, Jaap Boender)
=======
D-Bus 1.8.6 (UNRELEASED)
==

Fixes:

• When dbus-launch --exit-with-session starts a dbus-daemon but then cannot
  attach to a session, kill the dbus-daemon as intended
  (fd.o #74698, Роман Донченко)
>>>>>>> 019d1921

D-Bus 1.8.4 (2014-06-10)
==

Security fix:

• Alban Crequy at Collabora Ltd. discovered and fixed a denial-of-service
  flaw in dbus-daemon, part of the reference implementation of D-Bus.
  Additionally, in highly unusual environments the same flaw could lead to
  a side channel between processes that should not be able to communicate.
  (CVE-2014-3477, fd.o #78979)

D-Bus 1.8.2 (2014-04-30)
==

The “nobody wants red” release.

Enhancements:

• in the CMake build system, add some hints for Linux users cross-compiling
  Windows D-Bus binaries to be able to run tests under Wine
  (fd.o #41252, Ralf Habacker)

• add Documentation key to dbus.service (fd.o #77447, Cameron Norman)

Fixes:

• in "dbus-uuidgen --ensure", try to copy systemd's /etc/machine-id
  to /var/lib/dbus/machine-id instead of generating an entirely new ID
  (fd.o #77941, Simon McVittie)

• if dbus-launch receives an X error very quickly, do not kill
  unrelated processes (fd.o #74698, Роман Донченко)

• on Windows, allow up to 8K connections to the dbus-daemon, instead of the
  previous 64 (fd.o #71297; Cristian Onet, Ralf Habacker)

• cope with \r\n newlines in regression tests, since on Windows,
  dbus-daemon.exe uses text mode (fd.o #75863, Руслан Ижбулатов)

D-Bus 1.8.0 (2014-01-20)
==

The “Wolverine distrusts my printer” release.

This starts a new stable branch. The 1.6.x branch is now considered to be
outdated, and will only receive fixes for serious bugs such as security
flaws. The 1.4.x and 1.2.x branches no longer have upstream support and
are unlikely to get any more releases, but if distributors still need to
support them, please share security patches via upstream.

Summary of changes since 1.6.x:

• libdbus always behaves as if dbus_threads_init_default() had been called
  (thread-safety by default)
• new dbus-run-session tool, replacing certain misuses of dbus-launch
• dbus-monitor can talk to outdated versions of dbus-daemon again
• new org.freedesktop.DBus.GetConnectionCredentials method
• GetConnectionUnixProcessID also works correctly on Windows, returning
  the Windows process ID
• GetConnectionWindowsSID returns the correct SID on Windows
• expat is required, libxml2 can no longer be used as a substitute
• the userDB cache is required, and cannot be disabled
• a 64-bit integer type (either int, long, long long or _int64) is required
• better systemd-journald integration on Linux
• fixed long-standing fd and array leaks when failing to parse a message
• fixed referenced-but-never-freed parent nodes (effectively memory leaks)
  when using certain object-path allocation patterns, notably in Avahi
• better defaults for Windows support
• better CMake support
• better portability to mingw32, FreeBSD, NetBSD, QNX and Hurd
• the source language for the man pages is now Docbook XML

Enhancements since 1.7.10:

• Enhance the CMake build system to check for GLib and compile/run
  a subset of the regression tests (fd.o #41252, #73495; Ralf Habacker)

Fixes since 1.7.10:

• don't rely on va_copy(), use DBUS_VA_COPY() wrapper (fd.o #72840,
  Ralf Habacker)

• fix compilation of systemd journal support on older systemd versions where
  sd-journal.h doesn't include syslog.h (fd.o #73455, Ralf Habacker)

• fix compilation on older MSVC versions by including stdlib.h
  (fd.o #73455, Ralf Habacker)

• Allow <allow_anonymous/> to appear in an included configuration file
  (fd.o #73475, Matt Hoosier)

Test behaviour changes since 1.7.10:

• If the tests crash with an assertion failure, they no longer default to
  blocking for a debugger to be attached. Set DBUS_BLOCK_ON_ABORT in the
  environment if you want the old behaviour.

• To improve debuggability, the dbus-daemon and dbus-daemon-eavesdrop tests
  can be run with an external dbus-daemon by setting
  DBUS_TEST_DAEMON_ADDRESS in the environment. Test-cases that require
  an unusually-configured dbus-daemon are skipped.

D-Bus 1.7.10 (2014-01-06)
==

The “weighted companion cube” release.

This is a release candidate for D-Bus 1.8.

D-Bus Specification 0.23:

• don't require messages with no INTERFACE to be dispatched
  (fd.o #68597, Simon McVittie)

• document "tcp:bind=..." and "nonce-tcp:bind=..." (fd.o #72301,
  Chengwei Yang)

• define "listenable" and "connectable" addresses, and discuss
  the difference (fd.o #61303, Simon McVittie)

Enhancements:

• support printing Unix file descriptors in dbus-send, dbus-monitor
  (fd.o #70592, Robert Ancell)

• don't install systemd units if --disable-systemd is given
  (fd.o #71818, Chengwei Yang)

Fixes:

• don't leak memory on out-of-memory while listing activatable or
  active services (fd.o #71526, Radoslaw Pajak)

• fix undefined behaviour in a regression test (fd.o #69924, DreamNik)

• escape Unix socket addresses correctly (fd.o #46013, Chengwei Yang)

• on SELinux systems, don't assume that SECCLASS_DBUS, DBUS__ACQUIRE_SVC
  and DBUS__SEND_MSG are numerically equal to their values in the
  reference policy (fd.o #88719, osmond sun)

• define PROCESS_QUERY_LIMITED_INFORMATION if missing from MinGW < 4 headers
  (fd.o #71366, Matt Fischer)

• define WIN32_LEAN_AND_MEAN to avoid conflicts between winsock.h and
  winsock2.h (fd.o #71405, Matt Fischer)

• do not return failure from _dbus_read_nonce() with no error set,
  preventing a potential crash (fd.o #72298, Chengwei Yang)

• on BSD systems, avoid some O(1)-per-process memory and fd leaks in kqueue,
  preventing test failures (fd.o #69332, fd.o #72213; Chengwei Yang)

• fix warning spam on Hurd by not trying to set SO_REUSEADDR on Unix sockets,
  which doesn't do anything anyway on at least Linux and FreeBSD
  (fd.o #69492, Simon McVittie)

• fix use of TCP sockets on FreeBSD and Hurd by tolerating EINVAL from
  sendmsg() with SCM_CREDS (retrying with plain send()), and looking
  for credentials more correctly (fd.o #69492, Simon McVittie)

• ensure that tests run with a temporary XDG_RUNTIME_DIR to avoid
  getting mixed up in XDG/systemd "user sessions" (fd.o #61301,
  Simon McVittie)

• refresh cached policy rules for existing connections when bus
  configuration changes (fd.o #39463, Chengwei Yang)

D-Bus 1.7.8 (2013-11-01)
==

The “extreme hills” release.

Dependencies:

• If systemd support is enabled, libsystemd-journal is now required.

Enhancements:

• When activating a non-systemd service under systemd, annotate its
  stdout/stderr with its bus name in the Journal. Known limitation:
  because the socket is opened before forking, the process will still be
  logged as if it had dbus-daemon's process ID and user ID.
  (fd.o #68559, Chengwei Yang)

• Document more configuration elements in dbus-daemon(1)
  (fd.o #69125, Chengwei Yang)

Fixes:

• Don't leak string arrays or fds if dbus_message_iter_get_args_valist()
  unpacks them and then encounters an error (fd.o #21259, Chengwei Yang)

• If compiled with libaudit, retain CAP_AUDIT_WRITE so we can write
  disallowed method calls to the audit log, fixing a regression in 1.7.6
  (fd.o #49062, Colin Walters)

• path_namespace='/' in match rules incorrectly matched nothing; it
  now matches everything. (fd.o #70799, Simon McVittie)

D-Bus 1.7.6 (2013-10-09)
==

The “CSI Shrewsbury” release.

Build-time configuration changes:

• Directory change notification via dnotify on Linux is no longer
  supported; it hadn't compiled successfully since 2010 in any case.
  If you don't have inotify (Linux) or kqueue (*BSD), you will need
  to send SIGHUP to the dbus-daemon when its configuration changes.
  (fd.o #33001, Chengwei Yang)

• Compiling with --disable-userdb-cache is no longer supported;
  it didn't work since at least 2008, and would lead to an extremely
  slow dbus-daemon even it worked. (fd.o #15589, #17133, #66947;
  Chengwei Yang)

• The DBUS_DISABLE_ASSERTS CMake option didn't actually disable most
  assertions. It has been renamed to DBUS_DISABLE_ASSERT to be consistent
  with the Autotools build system. (fd.o #66142, Chengwei Yang)

• --with-valgrind=auto enables Valgrind instrumentation if and only if
  valgrind headers are available. The default is still --with-valgrind=no.
  (fd.o #56925, Simon McVittie)

Dependencies:

• Platforms with no 64-bit integer type are no longer supported.
  (fd.o #65429, Simon McVittie)

• GNU make is now (documented to be) required. (fd.o #48277, Simon McVittie)

• Full test coverage no longer requires dbus-glib, although the tests do not
  exercise the shared library (only a static copy) if dbus-glib is missing.
  (fd.o #68852, Simon McVittie)

Enhancements:

• D-Bus Specification 0.22
  · Document GetAdtAuditSessionData() and
    GetConnectionSELinuxSecurityContext() (fd.o #54445, Simon)
  · Fix example .service file (fd.o #66481, Chengwei Yang)
  · Don't claim D-Bus is "low-latency" (lower than what?), just
    give factual statements about it supporting async use
    (fd.o #65141, Justin Lee)
  · Document the contents of .service files, and the fact that
    system services' filenames are constrained
    (fd.o #66608; Simon McVittie, Chengwei Yang)

• Be thread-safe by default on all platforms, even if
  dbus_threads_init_default() has not been called. For compatibility with
  older libdbus, library users should continue to call
  dbus_threads_init_default(): it is harmless to do so.
  (fd.o #54972, Simon McVittie)

• Add GetConnectionCredentials() method (fd.o #54445, Simon)

• New API: dbus_setenv(), a simple wrapper around setenv().
  Note that this is not thread-safe. (fd.o #39196, Simon)

• Add dbus-send --peer=ADDRESS (connect to a given peer-to-peer connection,
  like --address=ADDRESS in previous versions) and dbus-send --bus=ADDRESS
  (connect to a given bus, like dbus-monitor --address=ADDRESS).
  dbus-send --address still exists for backwards compatibility,
  but is no longer documented. (fd.o #48816, Andrey Mazo)

• Windows-specific:
  · "dbus-daemon --nofork" is allowed on Windows again. (fd.o #68852,
    Simon McVittie)

Fixes:

• Avoid an infinite busy-loop if a signal interrupts waitpid()
  (fd.o #68945, Simon McVittie)

• Clean up memory for parent nodes when objects are unexported
  (fd.o #60176, Thomas Fitzsimmons)

• Make dbus_connection_set_route_peer_messages(x, FALSE) behave as
  documented. Previously, it assumed its second parameter was TRUE.
  (fd.o #69165, Chengwei Yang)

• Escape addresses containing non-ASCII characters correctly
  (fd.o #53499, Chengwei Yang)

• Document <servicedir> search order correctly (fd.o #66994, Chengwei Yang)

• Don't crash on "dbus-send --session / x.y.z" which regressed in 1.7.4.
  (fd.o #65923, Chengwei Yang)

• If malloc() returns NULL in _dbus_string_init() or similar, don't free
  an invalid pointer if the string is later freed (fd.o #65959, Chengwei Yang)

• If malloc() returns NULL in dbus_set_error(), don't va_end() a va_list
  that was never va_start()ed (fd.o #66300, Chengwei Yang)

• fix build failure with --enable-stats (fd.o #66004, Chengwei Yang)

• fix a regression test on platforms with strict alignment (fd.o #67279,
  Colin Walters)

• Avoid calling function parameters "interface" since certain Windows headers
  have a namespace-polluting macro of that name (fd.o #66493, Ivan Romanov)

• Assorted Doxygen fixes (fd.o #65755, Chengwei Yang)

• Various thread-safety improvements to static variables (fd.o #68610,
  Simon McVittie)

• Make "make -j check" work (fd.o #68852, Simon McVittie)

• Fix a NULL pointer dereference on an unlikely error path
  (fd.o #69327, Sviatoslav Chagaev)

• Improve valgrind memory pool tracking (fd.o #69326,
  Sviatoslav Chagaev)

• Don't over-allocate memory in dbus-monitor (fd.o #69329,
  Sviatoslav Chagaev)

• dbus-monitor can monitor dbus-daemon < 1.5.6 again
  (fd.o #66107, Chengwei Yang)

• Unix-specific:
  · If accept4() fails with EINVAL, as it can on older Linux kernels
    with newer glibc, try accept() instead of going into a busy-loop.
    (fd.o #69026, Chengwei Yang)
  · If socket() or socketpair() fails with EINVAL or EPROTOTYPE,
    for instance on Hurd or older Linux with a new glibc, try without
    SOCK_CLOEXEC. (fd.o #69073; Pino Toscano, Chengwei Yang)
  · Fix a file descriptor leak on an error code path.
    (fd.o #69182, Sviatoslav Chagaev)
  · dbus-run-session: clear some unwanted environment variables
    (fd.o #39196, Simon)
  · dbus-run-session: compile on FreeBSD (fd.o #66197, Chengwei Yang)
  · Don't fail the autolaunch test if there is no DISPLAY (fd.o #40352, Simon)
  · Use dbus-launch from the builddir for testing, not the installed copy
    (fd.o #37849, Chengwei Yang)
  · Fix compilation if writev() is unavailable (fd.o #69409,
    Vasiliy Balyasnyy)
  · Remove broken support for LOCAL_CREDS credentials passing, and
    document where each credential-passing scheme is used (fd.o #60340,
    Simon McVittie)
  · Make autogen.sh work on *BSD by not assuming GNU coreutils functionality
    (fd.o #35881, #69787; Chengwei Yang)
  · dbus-monitor: be portable to NetBSD (fd.o #69842, Chengwei Yang)
  · dbus-launch: stop using non-portable asprintf (fd.o #37849, Simon)
  · Improve error reporting from the setuid activation helper (fd.o #66728,
    Chengwei Yang)

• Windows-specific:
  · Remove unavailable command-line options from 'dbus-daemon --help'
    (fd.o #42441, Ralf Habacker)
  · Add support for looking up local TCPv4 clients' credentials on
    Windows XP via the undocumented AllocateAndGetTcpExTableFromStack
    function (fd.o #66060, Ralf Habacker)
  · Fix insufficient dependency-tracking (fd.o #68505, Simon McVittie)
  · Don't include wspiapi.h, fixing a compiler warning (fd.o #68852,
    Simon McVittie)

• Internal changes:
  · add DBUS_ENABLE_ASSERT, DBUS_ENABLE_CHECKS for less confusing
    conditionals (fd.o #66142, Chengwei Yang)
  · improve verbose-mode output (fd.o #63047, Colin Walters)
  · consolidate Autotools and CMake build (fd.o #64875, Ralf Habacker)
  · fix various unused variables, unusual build configurations
    etc. (fd.o #65712, #65990, #66005, #66257, #69165, #69410, #70218;
    Chengwei Yang, Vasiliy Balyasnyy)

D-Bus 1.7.4 (2013-06-13)
==

The “but is your thread-safety thread-safe?” release.

Security fixes:

• CVE-2013-2168: Fix misuse of va_list that could be used as a denial
  of service for system services. Vulnerability reported by Alexandru Cornea.
  (Simon)

Dependencies:

• The Windows version of libdbus now contains a C++ source file, used
  to provide global initialization when the library is loaded.
  gcc (mingw*) users should ensure that g++ is also installed.

• The libxml2-based configuration reader (which hasn't worked for 2.5 years,
  and was never the recommended option) has been removed. Expat is now a
  hard dependency.

Enhancements:

• It should now be safe to call dbus_threads_init_default() from any thread,
  at any time. Authors of loadable modules and plugins that use libdbus
  should consider doing so during initialization.
  (fd.o #54972, Simon McVittie)

• Improve dbus-send documentation and command-line parsing (fd.o #65424,
  Chengwei Yang)

Unix-specific:
  · dbus-run-session: experimental new tool to start a temporary D-Bus
    session, e.g. for regression tests or a text console, replacing
    certain uses of dbus-launch which weren't really correct
    (fd.o #39196, Simon)

Other fixes:

• In dbus-daemon, don't crash if a .service file starts with key=value
  (fd.o #60853, Chengwei Yang)

• Unix-specific:
  · Fix a crash similar to CVE-2013-2168 the first time we try to use syslog
    on a platform not defining LOG_PERROR, such as Solaris or QNX.
    This regressed in 1.7.0. (Simon)
  · Fix an assertion failure if we try to activate systemd services before
    systemd connects to the bus (fd.o #50199, Chengwei Yang)
  · Avoid compiler warnings for ignoring the return from write()
    (Chengwei Yang)

• Windows-specific:
  · Under cmake, install runtime libraries (DLLs) into bin/ instead of lib/
    so that Windows finds them (fd.o #59733, Ralf Habacker)

D-Bus 1.7.2 (2013-04-25)
==

The “only partially opaque” release.

Configuration changes:

• On non-QNX Unix platforms, the default limit on fds per message in the
  session bus configuration has reduced from 4096 to 1024. The default
  limit used on the system bus was already 1024. On QNX, both limits are
  reduced further, to 128.

Enhancements:

• D-Bus Specification 0.21
  · Following Unicode Corrigendum #9, the noncharacters U+nFFFE, U+nFFFF,
    U+FDD0..U+FDEF are allowed in UTF-8 strings again. (fd.o #63072,
    Simon McVittie)

Fixes:

• Diagnose incorrect use of dbus_connection_get_data() with negative slot
  (i.e. before allocating the slot) rather than returning junk
  (fd.o #63127, Dan Williams)

• Fix a cmake build regression since 1.7.0 (fd.o #63682; Ralf Habacker,
  Simon McVittie)

• Unix-specific:
  · On Linux, link successfully with glibc 2.17 (fd.o #63166, Simon McVittie)
  · Under systemd, log to syslog only, not stderr, avoiding duplication
    (fd.o #61399, #39987; Colin Walters, Dagobert Michelsen)
  · Under systemd, remove unnecessary dependency on syslog.socket
    (fd.o #63531, Cristian Rodríguez)
  · Include alloca.h for alloca() if available, fixing compilation on
    Solaris 10 (fd.o #63071, Dagobert Michelsen)
  · Allow use of systemd-logind without the rest of systemd
    (fd.o #62585, Martin Pitt)
  · When built with CMake, link to librt and use the right path for
    meinproc's XSLT stylesheets (fd.o #61637, Ralf Habacker)
  · Reduce the default limit on number of fds per message to 128 under
    QNX, working around an arbitrary OS limit (fd.o #61176, Matt Fischer)

• Windows-specific:
  · Do not claim that all bus clients have the dbus-daemon's credentials;
    pick up local TCPv4 clients' credentials (process ID and security
    identifier, i.e. user) using GetExtendedTcpTable() (fd.o #61787,
    Ralf Habacker)

D-Bus 1.7.0 (2013-02-22)
==

The "Disingenuous Assertions" release.

This is a new development release, starting the 1.7.x branch. D-Bus 1.6
remains the recommended version for long-term-supported distributions
or the upcoming GNOME 3.8 release.

Build-time configuration changes:

• The --with-dbus-session-bus-default-address configure option is no longer
  supported. Use the new --with-dbus-session-bus-connect-address and
  --with-dbus-session-bus-listen-address options instead. On Windows, you
  usually want them to have the same argument; on Unix, the defaults are
  usually correct.

• Similarly, the DBUS_SESSION_BUS_DEFAULT_ADDRESS CMake variable is no longer
  supported; use the new DBUS_SESSION_BUS_LISTEN_ADDRESS and
  DBUS_SESSION_BUS_CONNECT_ADDRESS variables instead.

• cmake/cross-compile.sh has been removed. Instead, please use a
  cross-toolchain file (-DCMAKE_TOOLCHAIN_FILE) as documented at
  <http://www.vtk.org/Wiki/CMake_Cross_Compiling>; or use Autotools
  as documented in "info automake Cross-Compilation", and set
  PKG_CONFIG_PATH appropriately.

Requirements:

• Man pages now require xmlto (or either xmlto or meinproc, if using CMake).
• man2html is no longer used.

Enhancements:

• D-Bus Specification 0.20
  · actually say that /org/freedesktop/DBus is the object that
    implements o.fd.DBus (fd.o #51865, Colin Walters)
  · various reorganisation for better clarity (fd.o #38252, Simon McVittie)
  · stop claiming that all basic types work just like INT32 (strings don't!)

• The "source code" for the man pages is now Docbook XML, eliminating
  the outdated duplicate copies used when building with CMake.
  (fd.o #59805; Ralf Habacker, Simon McVittie)

Fixes:

• In the activation helper, when compiled for tests, do not reset the system
  bus address, fixing the regression tests. (fd.o #52202, Simon)

• Fix building with Valgrind 3.8, at the cost of causing harmless warnings
  with Valgrind 3.6 on some compilers (fd.o #55932, Arun Raghavan)

• Merge <servicehelper> from system-local.conf if necessary (fd.o #51560,
  Krzysztof Konopko)

• Under CMake, prefer xmlto over meinproc (fd.o #59733, Ralf Habacker)

• Stop duplicating CMake's own logic to find libexpat
  (fd.o #59733, Ralf Habacker)

• Don't assume CMake host and build system are the same (fd.o #59733,
  Ralf Habacker)

• Avoid deprecation warnings for GLib 2.35 (fd.o #59971, Simon McVittie)

• Unix-specific:
  · Check for functions in libpthread correctly, fixing compilation on
    (at least) OpenBSD (fd.o #47239, Simon)
  · Don't leak temporary fds pointing to /dev/null (fd.o #56927,
    Michel HERMIER)
  · Update sd-daemon.[ch] from systemd (fd.o #60681)
  · Add partial support for QNX (fd.o #60339, fd.o #61176; Matt Fischer)

• Windows-specific:
  · The default session bus listening and connecting address is now
    "autolaunch:", which makes D-Bus on Windows interoperate with itself
    and GDBus "out of the box". Use the configure options and cmake variables
    described above if you require a different autolaunch scope.
    (fd.o #38201, Simon McVittie)
  · Avoid a CMake warning under Cygwin (fd.o #59401, Ralf Habacker)

• Create session.d, system.d directories under CMake (fd.o #41319,
  Ralf Habacker)

D-Bus 1.6.8 (2012-09-28)
==

The "Fix one thing, break another" release.

• Follow up to CVE-2012-3524: The additional hardening
  work to use __secure_getenv() as a followup to bug #52202
  broke certain configurations of gnome-keyring.  Given
  the difficulty of making this work without extensive
  changes to gnome-keyring, use of __secure_getenv() is
  deferred.

D-Bus 1.6.6 (2012-09-28)
==

The "Clear the environment in your setuid binaries, please" release.

• CVE-2012-3524: Don't access environment variables (fd.o #52202)
  Thanks to work and input from Colin Walters, Simon McVittie,
  Geoffrey Thomas, and others.
• Unix-specific:
  · Fix compilation on Solaris (fd.o #53286, Jonathan Perkin)
  · Work around interdependent headers on OpenBSD by including sys/types.h
    before each use of sys/socket.h (fd.o #54418, Brad Smith)

D-Bus 1.6.4 (2012-07-18)
==

• Detect that users are "at the console" correctly when configured with
  a non-default path such as --enable-console-auth-dir=/run/console
  (fd.o #51521, Dave Reisner)

• Remove an incorrect assertion from DBusTransport (fd.o #51657,
  Simon McVittie)

• Make --enable-developer default to "no" (regression in 1.6.2;
  fd.o #51657, Simon McVittie)

• Windows-specific:
  · Launch dbus-daemon correctly if its path contains a space
    (fd.o #49450, Wolfgang Baron)

D-Bus 1.6.2 (2012-06-27)
==

The "Ice Cabbage" release.

• Change how we create /var/lib/dbus so it works under Automake >= 1.11.4
  (fd.o #51406, Simon McVittie)

• Don't return from dbus_pending_call_set_notify with a lock held on OOM
  (fd.o #51032, Simon McVittie)

• Disconnect "developer mode" (assertions, verbose mode etc.) from
  Automake maintainer mode. D-Bus developers should now configure with
  --enable-developer. Automake maintainer mode is now on by default;
  distributions can disable it with --disable-maintainer-mode.
  (fd.o #34671, Simon McVittie)

• Automatically define DBUS_STATIC_BUILD in static-only Autotools builds,
  fixing linking when targeting Windows (fd.o #33973; william, Simon McVittie)

• Unix-specific:
  · Check for libpthread under CMake on Unix (fd.o #47237, Simon McVittie)

D-Bus 1.6.0 (2012-06-05)
==

The “soul of this machine has improved” release.

This version starts a new stable branch of D-Bus: only bug fixes will
be accepted into 1.6.x. Other changes will now go to the 1.7.x branch.

Summary of changes since 1.4.x:

• New requirements
  · PTHREAD_MUTEX_RECURSIVE on Unix
  · compiler support for 64-bit integers (int64_t or equivalent)

• D-Bus Specification v0.19

• New dbus-daemon features
  · <allow own_prefix="com.example.Service"/> rules allow the service to
    own names like com.example.Service.Instance3
  · optional systemd integration when checking at_console policies
  · --nopidfile option, mainly for use by systemd
  · path_namespace and arg0namespace may appear in match rules
  · eavesdropping is disabled unless the match rule contains eavesdrop=true

• New public API
  · functions to validate various string types (dbus_validate_path() etc.)
  · dbus_type_is_valid()
  · DBusBasicValue, a union of every basic type

• Bug fixes
  · removed an unsafe reimplementation of recursive mutexes
  · dbus-daemon no longer busy-loops if it has far too many file descriptors
  · dbus-daemon.exe --print-address works on Windows
  · all the other bug fixes from 1.4.20

• Other major implementation changes
  · on Linux, dbus-daemon uses epoll if supported, for better scalability
  · dbus_threads_init() ignores its argument and behaves like
    dbus_threads_init_default() instead
  · removed the per-connection link cache, improving dbus-daemon performance

• Developer features
  · optional Valgrind instrumentation (--with-valgrind)
  · optional Stats interface on the dbus-daemon (--enable-stats)
  · optionally abort whenever malloc() fails (--enable-embedded-tests
    and export DBUS_MALLOC_CANNOT_FAIL=1)

Changes since 1.5.12:

• Be more careful about monotonic time vs. real time, fixing DBUS_COOKIE_SHA1
  spec-compliance (fd.o #48580, David Zeuthen)

• Don't use install(1) within the source/build trees, fixing the build as
  non-root when using OpenBSD install(1) (fd.o #48217, Antoine Jacoutot)

• Add missing commas in some tcp and nonce-tcp addresses, and remove
  an unused duplicate copy of the nonce-tcp transport in Windows builds
  (fd.o #45896, Simon McVittie)

D-Bus 1.5.12 (2012-03-27)
==

The “Big Book of Science” release.

• Add public API to validate various string types:
  dbus_validate_path(), dbus_validate_interface(), dbus_validate_member(),
  dbus_validate_error_name(), dbus_validate_bus_name(), dbus_validate_utf8()
  (fd.o #39549, Simon McVittie)

• Turn DBusBasicValue into public API so bindings don't need to invent their
  own "union of everything" type (fd.o #11191, Simon McVittie)

• Enumerate data files included in the build rather than using find(1)
  (fd.o #33840, Simon McVittie)

• Add support for policy rules like <allow own_prefix="com.example.Service"/>
  in dbus-daemon (fd.o #46273, Alban Crequy)

• Windows-specific:
  · make dbus-daemon.exe --print-address (and --print-pid) work again
    on Win32, but not on WinCE (fd.o #46049, Simon McVittie)
  · fix duplicate case value when compiling against mingw-w64
    (fd.o #47321, Andoni Morales Alastruey)

D-Bus 1.5.10 (2012-02-21)
==

The "fire in Delerium" release.

On Unix platforms, PTHREAD_MUTEX_RECURSIVE (as specified in POSIX 2008 Base
and SUSv2) is now required.

• D-Bus Specification 0.19:
  · Formally define unique connection names and well-known bus names,
    and document best practices for interface, bus, member and error names,
    and object paths (fd.o #37095, Simon McVittie)
  · Document the search path for session and system services on Unix, and
    where they should be installed by build systems (fd.o #21620, fd.o #35306;
    Simon McVittie)
  · Document the systemd transport (fd.o #35232, Lennart Poettering)

• Make dbus_threads_init() use the same built-in threading implementation
  as dbus_threads_init_default(); the user-specified primitives that it
  takes as a parameter are now ignored (fd.o #43744, Simon McVittie)

• Allow all configured auth mechanisms, not just one (fd.o #45106,
  Pavel Strashkin)

• Improve cmake build system (Ralf Habacker):
  · simplify XML parser dependencies (fd.o #41027)
  · generate build timestamp (fd.o #41029)
  · only create batch files on Windows
  · fix option and cache syntax
  · add help-options target
  · share dbus-arch-deps.h.in with autotools rather than having our
    own version (fd.o #41033)

• Build tests successfully with older GLib, as found in e.g. Debian 6
  (fd.o #41219, Simon McVittie)

• Avoid use of deprecated GThread API (fd.o #44413, Martin Pitt)

• Build documentation correctly if man2html doesn't support filenames on
  its command-line (fd.o #43875, Jack Nagel)

• Improve test coverage. To get even more coverage, run the tests with
  DBUS_TEST_SLOW=1 (fd.o #38285, #42811; Simon McVittie)

• Reduce the size of the shared library by moving functionality only used
  by dbus-daemon, tests etc. into their internal library and deleting
  unused code (fd.o #34976, #39759; Simon McVittie)

• Add dbus-daemon --nopidfile option, overriding the configuration, for
  setups where the default configuration must include <pidfile/> to avoid
  breaking traditional init, but the pid file is in fact unnecessary; use
  it under systemd to improve startup time a bit (fd.o #45520,
  Lennart Poettering)

• Optionally (if configured --with-valgrind) add instrumentation to debug
  libdbus and associated tools more meaningfully under Valgrind
  (fd.o #37286, Simon McVittie)

• Improve the dbus-send(1) man page (fd.o #14005, Simon McVittie)

• Make dbus-protocol.h compatible with C++11 (fd.o #46147, Marc Mutz)

• If tests are enabled and DBUS_MALLOC_CANNOT_FAIL is set in the environment,
  abort on failure to malloc() (like GLib does), to turn runaway memory leaks
  into a debuggable core-dump if a resource limit is applied (fd.o #41048,
  Simon McVittie)

• Don't crash if realloc() returns NULL in a debug build (fd.o #41048,
  Simon McVittie)

• Unix-specific:
  · Replace our broken reimplementation of recursive mutexes, which has
    been broken since 2006, with an ordinary pthreads recursive mutex
    (fd.o #43744; Sigmund Augdal, Simon McVittie)
  · Use epoll(7) for a more efficient main loop in Linux; equivalent patches
    welcomed for other OSs' equivalents like kqueue, /dev/poll, or Solaris
    event ports (fd.o #33337; Simon McVittie, Ralf Habacker)
  · When running under systemd, use it instead of ConsoleKit to check
    whether to apply at_console policies (fd.o #39609, Lennart Poettering)
  · Avoid a highly unlikely fd leak (fd.o #29881, Simon McVittie)
  · Don't close invalid fd -1 if getaddrinfo fails (fd.o #37258, eXeC001er)
  · Don't touch ~/.dbus and ~/.dbus-keyrings when running 'make installcheck'
    (fd.o #41218, Simon McVittie)
  · Stop pretending we respect XDG_DATA_DIRS for system services: the launch
    helper doesn't obey environment variables to avoid privilege escalation
    attacks, so make the system bus follow the same rules
    (fd.o #21620, Simon McVittie)

• Windows-specific:
  · Find the dbus-daemon executable next to the shared library (fd.o #41558;
    Jesper Dam, Ralf Habacker)
  · Remove the faulty implementation of _dbus_condvar_wake_all (fd.o #44609,
    Simon McVittie)

D-Bus 1.5.8 (2011-09-21)
==

The "cross-metering" release.

In addition to dead code removal and refactoring, this release contains all
of the bugfixes from 1.4.16.

• Clean up dead code, and make more warnings fatal in development builds
  (fd.o #39231, fd.o #41012; Simon McVittie)

• If full test coverage is requested via --enable-tests, strictly require
  Python, pygobject and dbus-python, which are required by some tests; if not,
  and Python is missing, skip those tests rather than failing
  (fd.o #37847, Simon McVittie)

• When using cmake, provide the same version-info API in the installed headers
  as for autotools (DBUS_VERSION, etc.) (fd.o #40905, Ralf Habacker)

• Add a regression test for fd.o #38005 (fd.o #39836, Simon McVittie)

• Make "NOCONFIGURE=1 ./autogen.sh" not run configure (Colin Walters)

• Add _DBUS_STATIC_ASSERT and use it to check invariants (fd.o #39636,
  Simon McVittie)

• Fix duplicates in authors list (Ralf Habacker)

• Fix broken links from dbus-tutorial.html if $(htmldir) != $(docdir)
  (fd.o #39879, Chris Mayo)

• Fix a small memory leak, and a failure to report errors, when updating
  a service file entry for activation (fd.o #39230, Simon McVittie)

• Unix-specific:
  · Clean up (non-abstract) Unix sockets on bus daemon exit (fd.o #38656;
    Brian Cameron, Simon McVittie)
  · On systems that use libcap-ng but not systemd, drop supplemental groups
    when switching to the daemon user (Red Hat #726953, Steve Grubb)
  · Make the cmake build work again on GNU platforms (fd.o #29228,
    Simon McVittie)
  · Fix compilation on non-C99 systems that have inttypes.h but not stdint.h,
    like Solaris (fd.o #40313, Dagobert Michelsen)
  · Define CMSG_ALIGN, CMSG_LEN, CMSG_SPACE on Solaris < 10
    (fd.o #40235, Simon McVittie)
  · Cope with Unixes that don't have LOG_PERROR, like Solaris 10
    (fd.o #39987, Simon McVittie)
  · Cope with platforms whose vsnprintf violates both POSIX and C99, like
    Tru64, IRIX and HP-UX (fd.o #11668, Simon McVittie)

• Windows-specific:
  · Fix compilation on MSVC, which doesn't understand "inline" with its
    C99 meaning (fd.o #40000; Ralf Habacker, Simon McVittie)
  · Fix misuse of GPid in test/dbus-daemon.c (fd.o #40003, Simon McVittie)
  · Fix cross-compilation to Windows with Automake (fd.o #40003, Simon McVittie)

D-Bus 1.5.6 (2011-07-29)
==

The "weird, gravy-like aftertaste" release.

In addition to new features and refactoring, this release contains all of the
bugfixes from 1.4.14.

Potentially incompatible (Bustle and similar debugging tools will need
changes to work as intended):

• Do not allow match rules to "eavesdrop" (receive messages intended for a
  different recipient) by mistake: eavesdroppers must now opt-in to this
  behaviour by putting "eavesdrop='true'" in the match rule, which will
  not have any practical effect on buses where eavesdropping is not allowed
  (fd.o #37890, Cosimo Alfarano)

Other changes:

• D-Bus Specification version 0.18 (fd.o #37890, fd.o #39450, fd.o #38252;
  Cosimo Alfarano, Simon McVittie)
  · add the "eavesdrop" keyword to match rules
  · define eavesdropping, unicast messages and broadcast messages
  · stop claiming that match rules are needed to match unicast messages to you
  · promote the type system to be a top-level section

• Use DBUS_ERROR_OBJECT_PATH_IN_USE if dbus_connection_try_register_object_path
  or dbus_connection_try_register_fallback fails, not ...ADDRESS_IN_USE,
  and simplify object-path registration (fd.o #38874, Jiří Klimeš)

• Consistently use atomic operations on everything that is ever manipulated
  via atomic ops, as was done for changes to DBusConnection's refcount in
  1.4.12 (fd.o #38005, Simon McVittie)

• Fix a file descriptor leak when connecting to a TCP socket (fd.o #37258,
  Simon McVittie)

• Make "make check" in a clean tree work, by not running tests until
  test data has been set up (fd.o #34405, Simon McVittie)

• The dbus-daemon no longer busy-loops if it has a very large number of file
  descriptors (fd.o #23194, Simon McVittie)

• Refactor message flow through dispatching to avoid locking violations if
  the bus daemon's message limit is hit; remove the per-connection link cache,
  which was meant to improve performance, but now reduces it (fd.o #34393,
  Simon McVittie)

• Some cmake fixes (Ralf Habacker)

• Remove dead code, mainly from DBusString (fd.o #38570, fd.o #39610;
  Simon McVittie, Lennart Poettering)

• Stop storing two extra byte order indicators in each D-Bus message
  (fd.o #38287, Simon McVittie)

• Add an optional Stats interface which can be used to get statistics from
  a running dbus-daemon if enabled at configure time with --enable-stats
  (fd.o #34040, Simon McVittie)

• Fix various typos (fd.o #27227, fd.o #38284; Sascha Silbe, Simon McVittie)

• Documentation (fd.o #36156, Simon McVittie):
  · let xsltproc be overridden as usual: ./configure XSLTPROC=myxsltproc
  · install more documentation automatically, including man2html output
  · put dbus.devhelp in the right place (it must go in ${htmldir})

• Unix-specific:
  · look for system services in /lib/dbus-1/system-services in addition to all
    the other well-known locations; note that this should always be /lib,
    even on platforms where shared libraries on the root FS would go in /lib64,
    /lib/x86_64-linux-gnu or similar (fd.o #35229, Lennart Poettering)
  · opt-in to fd passing on Solaris (fd.o #33465, Simon McVittie)

• Windows-specific (Ralf Habacker):
  · fix use of a mutex for autolaunch server detection
  · don't crash on malloc failure in _dbus_printf_string_upper_bound

D-Bus 1.5.4 (2011-06-10)
==

Security (local denial of service):

• Byte-swap foreign-endian messages correctly, preventing a long-standing
  local DoS if foreign-endian messages are relayed through the dbus-daemon
  (backporters: this is git commit c3223ba6c401ba81df1305851312a47c485e6cd7)
  (CVE-2011-2200, fd.o #38120, Debian #629938; Simon McVittie)

New things:

• The constant to use for an infinite timeout now has a name,
  DBUS_TIMEOUT_INFINITE. It is numerically equivalent to 0x7fffffff (INT32_MAX)
  which can be used for source compatibility with older versions of libdbus.

• If GLib and DBus-GLib are already installed, more tests will be built,
  providing better coverage. The new tests can also be installed via
      ./configure --enable-installed-tests
  for system integration testing, if required. (fd.o #34570, Simon McVittie)

Changes:

• Consistently use atomic operations for the DBusConnection's refcount,
  fixing potential threading problems (fd.o #38005, Simon McVittie)

• Don't use -Wl,--gc-sections by default: in practice the size decrease is
  small (300KiB on x86-64) and it frequently doesn't work in unusual
  toolchains. To optimize for minimum installed size, you should benchmark
  various possibilities for CFLAGS and LDFLAGS, and set the best flags for
  your particular toolchain at configure time. (fd.o #33466, Simon McVittie)

• Use #!/bin/sh for run-with-tmp-session-bus.sh, making it work on *BSD
  (fd.o #35880, Timothy Redaelli)

• Use ln -fs to set up dbus for systemd, which should fix reinstallation
  when not using a DESTDIR (fd.o #37870, Simon McVittie)

• Windows-specific changes:
  · don't try to build dbus-daemon-launch-helper (fd.o #37838, Mark Brand)

D-Bus 1.5.2 (2011-06-01)
==

The "Boar Hunter" release.

Notes for distributors:

  This version of D-Bus no longer uses -fPIE by default. Distributions wishing
  to harden the dbus-daemon and dbus-launch-helper can re-enable this if their
  toolchain supports it reliably, via something like:

    ./configure CFLAGS=-fPIE LDFLAGS="-pie -Wl,-z,relro"

  or by using distribution-specific wrappers such as Debian's hardening-wrapper.

Changes:

  • D-Bus Specification v0.17
    · Reserve the extra characters used in signatures by GVariant
      (fd.o #34529, Simon McVittie)
    · Define the ObjectManager interface (fd.o #34869, David Zeuthen)
  • Don't force -fPIE: distributions and libtool know better than we do whether
    it's desirable (fd.o #16621, fd.o #27215; Simon McVittie)
  • Allow --disable-gc-sections, in case your toolchain offers the
    -ffunction-sections, -fdata-sections and -Wl,--gc-sections options
    but they're broken, as seen on Solaris (fd.o #33466, Simon McVittie)
  • Install dbus-daemon and dbus-daemon-launch-helper in a more normal way
    (fd.o #14512; Simon McVittie, loosely based on a patch from Luca Barbato)
  • Ensure that maintainers upload documentation with the right permissions
    (fd.o #36130, Simon McVittie)
  • Don't force users of libdbus to be linked against -lpthread, -lrt
    (fd.o #32827, Simon McVittie)
  • Log system-bus activation information to syslog (fd.o #35705,
    Colin Walters)
  • Log messages dropped due to quotas to syslog (fd.o #35358,
    Simon McVittie)
  • Make the nonce-tcp transport work on Unix (fd.o #34569, Simon McVittie)
  • On Unix, if /var/lib/dbus/machine-id cannot be read, try /etc/machine-id
    (fd.o #35228, Lennart Poettering)
  • In the regression tests, don't report fds as "leaked" if they were open
    on startup (fd.o #35173, Simon McVittie)
  • Make dbus-monitor bail out if asked to monitor more than one bus,
    rather than silently using the last one (fd.o #26548, Will Thompson)
  • Clarify documentation (fd.o #35182, Simon McVittie)
  • Clean up minor dead code and some incorrect error handling
    (fd.o #33128, fd.o #29881; Simon McVittie)
  • Check that compiler options are supported before using them (fd.o #19681,
    Simon McVittie)
  • Windows:
    • Remove obsolete workaround for winioctl.h (fd.o #35083, Ralf Habacker)

D-Bus 1.5.0 (2011-04-11)
==

The "you never know when you need to tow something from your giant
flying shark" release.

  • D-Bus Specification v0.16
    · Add support for path_namespace and arg0namespace in match rules
      (fd.o #24317, #34870; Will Thompson, David Zeuthen, Simon McVittie)
    · Make argNpath support object paths, not just object-path-like strings,
      and document it better (fd.o #31818, Will Thompson)
  • Let the bus daemon implement more than one interface (fd.o #33757,
    Simon McVittie)
  • Optimize _dbus_string_replace_len to reduce waste (fd.o #21261,
    Roberto Guido)
  • Require user intervention to compile with missing 64-bit support
    (fd.o #35114, Simon McVittie)
  • Add dbus_type_is_valid as public API (fd.o #20496, Simon McVittie)
  • Raise UnknownObject instead of UnknownMethod for calls to methods on
    paths that are not part of the object tree, and UnknownInterface for calls
    to unknown interfaces in the bus daemon (fd.o #34527, Lennart Poettering)

D-Bus 1.4.8 (2011-04-08)
==

The "It's like the beginning of a lobster" release.

  • Rename configure.in to configure.ac, and update it to modern conventions
    (fd.o #32245; Javier Jardón, Simon McVittie)
  • Correctly give XDG_DATA_HOME priority over XDG_DATA_DIRS (fd.o #34496,
    Anders Kaseorg)
  • Prevent X11 autolaunching if $DISPLAY is unset or empty, and add
    --disable-x11-autolaunch configure option to prevent it altogether
    in embedded environments (fd.o #19997, NB#219964; Simon McVittie)
  • Install the documentation, and an index for Devhelp (fd.o #13495,
    Debian #454142; Simon McVittie, Matthias Clasen)
  • If checks are not disabled, check validity of string-like types and
    booleans when sending them (fd.o #16338, NB#223152; Simon McVittie)
  • Add UnknownObject, UnknownInterface, UnknownProperty and PropertyReadOnly
    errors to dbus-shared.h (fd.o #34527, Lennart Poettering)
  • Break up a huge conditional in config-parser so gcov can produce coverage
    data (fd.o #10887, Simon McVittie)
  • List which parts of the Desktop Entry specification are applicable to
    .service files (fd.o #19159, Sven Herzberg)
  • Don't suppress service activation if two services have the same Exec=
    (fd.o #35750, Colin Walters)
  • Windows:
    · Avoid the name ELEMENT_TYPE due to namespace-pollution from winioctl.h
      (Andre Heinecke)
    · Include _dbus_path_is_absolute in libdbus on Windows, fixing compilation
      (fd.o #32805, Mark Brand)

D-Bus 1.4.6 (2010-02-17)
==

The "1, 2, miss a few, 99, 100" release.

  • Remove unfinished changes intended to support GTest-based tests,
    which were mistakenly included in 1.4.4

D-Bus 1.4.4 (2010-02-17)
==

  • Switch back to using even micro versions for stable releases; 1.4.1
    should have been called 1.4.2, so skip that version number
  • Don't leave bad file descriptors being watched when spawning processes,
    which could result in a busy-loop (fd.o #32992, NB#200248; possibly
    also LP#656134, LP#680444, LP#713157)
  • Check for MSG_NOSIGNAL correctly
  • Fix failure to detect abstract socket support (fd.o #29895)
  • Make _dbus_system_logv actually exit with DBUS_SYSTEM_LOG_FATAL
    (fd.o #32262, NB#180486)
  • Improve some error code paths (fd.o #29981, fd.o #32264, fd.o #32262,
    fd.o #33128, fd.o #33277, fd.o #33126, NB#180486)
  • Avoid possible symlink attacks in /tmp during compilation (fd.o #32854)
  • Tidy up dead code (fd.o #25306, fd.o #33128, fd.o #34292, NB#180486)
  • Improve gcc malloc annotations (fd.o #32710)
  • If the system bus is launched via systemd, protect it from the OOM killer
  • Documentation improvements (fd.o #11190)
  • Avoid readdir_r, which is difficult to use correctly (fd.o #8284,
    fd.o #15922, LP#241619)
  • Cope with invalid files in session.d, system.d (fd.o #19186,
    Debian #230231)
  • Don't distribute generated files that embed our builddir (fd.o #30285,
    fd.o #34292)
  • Raise the system bus's fd limit to be sufficient for its configuration
    (fd.o #33474, LP#381063)
  • Fix syslog string processing
  • Ignore -Waddress
  • Remove broken gcov parsing code and --enable-gcov, and replace them
    with lcov HTML reports and --enable-compiler-coverage (fd.o #10887)
  • Windows:
    · avoid live-lock in Windows CE due to unfair condition variables
  • OpenBSD:
    · support credentials-passing (fd.o #32542)
  • Solaris:
    · opt-in to thread safety (fd.o #33464)

D-Bus 1.4.1 (20 December 2010)
==

 • Fix for CVE-2010-4352: sending messages with excessively-nested variants can
   crash the bus. The existing restriction to 64-levels of nesting previously
   only applied to the static type signature; now it also applies to dynamic
   nesting using variants. Thanks to Rémi Denis-Courmont for discoving this
   issue.
 • OS X portability fixes, including launchd support.
 • Windows autolaunch improvements.
 • Various bug fixes.

D-Bus 1.4.0 (6 Sep 2010)
==
 - systemd hookup

D-Bus 1.3.1 (23 June 2010)
==
 - New standardized PropertiesChanged signal in the properties interface
 - Various portability fixes, in particular to Windows platforms
 - Support forking bus services, for compatibility

D-Bus 1.3.0 (29 July 2009)
==
 - ability for dbus-send to send to any bus (--address)
 - file descriptor passing on Unix socket transports
 - use of GCC atomic intrinsics for better processor support
   (requires -march=i486 or above for x86 compilation)
 - thread-safe FD_CLOEXEC setting on recent Linux kernels (2.6.24-27 and up)
   and glibc (2.9 for pipe2 and 2.10 for accept4)
 - feature negotiation in the bus daemon<|MERGE_RESOLUTION|>--- conflicted
+++ resolved
@@ -1,4 +1,3 @@
-<<<<<<< HEAD
 D-Bus 1.9.0 (UNRELEASED)
 ==
 
@@ -30,27 +29,21 @@
 
 Fixes:
 
-• fix an incorrect error message if a Unix socket path is too long
-  (fd.o #73887, Antoine Jacoutot)
-
-• in an MSYS/Cygwin environment, pass Unix-style filenames to xmlto,
-  fixing documentation generation (fd.o #75860, Руслан Ижбулатов)
-
-• in Unix with X11, avoid giving dbus-launch a misleading argv[0]
-  in ps(1) (fd.o #69716, Chengwei Yang)
-
-• avoid calling poll() with timeout < -1, which is considered invalid
-  on FreeBSD and NetBSD (fd.o #78480, Jaap Boender)
-=======
-D-Bus 1.8.6 (UNRELEASED)
-==
-
-Fixes:
-
 • When dbus-launch --exit-with-session starts a dbus-daemon but then cannot
   attach to a session, kill the dbus-daemon as intended
   (fd.o #74698, Роман Донченко)
->>>>>>> 019d1921
+
+• fix an incorrect error message if a Unix socket path is too long
+  (fd.o #73887, Antoine Jacoutot)
+
+• in an MSYS/Cygwin environment, pass Unix-style filenames to xmlto,
+  fixing documentation generation (fd.o #75860, Руслан Ижбулатов)
+
+• in Unix with X11, avoid giving dbus-launch a misleading argv[0]
+  in ps(1) (fd.o #69716, Chengwei Yang)
+
+• avoid calling poll() with timeout < -1, which is considered invalid
+  on FreeBSD and NetBSD (fd.o #78480, Jaap Boender)
 
 D-Bus 1.8.4 (2014-06-10)
 ==
