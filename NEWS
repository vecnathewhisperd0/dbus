<<<<<<< HEAD
D-Bus 1.11.10 (UNRELEASED)
==

Dependencies:

• AppArmor support requires at least libapparmor 2.8.95, reduced
  from 2.10 in previous versions. One test requires 2.10 and is
  skipped if building with an older version.
=======
D-Bus 1.10.18 (UNRELEASED)
==

...

D-Bus 1.10.16 (2017-02-16)
==

The “super digging powers” release.

The fixes in this release are arguably security fixes, but if they
affect you, please take this opportunity to rethink how you are
configuring dbus.
>>>>>>> fea69f06

Enhancements:

• Do the Travis-CI build in Docker containers for Ubuntu LTS, Debian
  stable and Debian testing in addition to the older Ubuntu that is
  the default (fd.o #98889, Simon McVittie)

<<<<<<< HEAD
• Avoid some deprecated CMake functions (fd.o #99586, Ralf Habacker)

• Silence many -Wswitch-enum and -Wswitch-default warnings
  (fd.o #98191; Thomas Zimmermann, Simon McVittie)

• Install a sysusers.d snippet so `dbus-daemon --system` can be used
  with an unpopulated /etc (fd.o #99162, Lennart Poettering)

• Install pkg-config metadata on Unix even if building with CMake
  (fd.o #99752, Ralf Habacker)

• Exclude auth mechanisms from REJECTED message if they are supported
  in the code but but configured to be disallowed (fd.o #99621,
  Ralf Habacker)

Fixes:

• Fix the implementation of re-enabling a timeout so that its
  countdown is restarted as intended, instead of continually
  decreasing. (fd.o #95619; Michal Koutný, Simon McVittie)

• When receiving a message with file descriptors, do not start reading
  the beginning of the next message, so that only one such message
  is processed at a time. In conjunction with the fix for #95619
  this means that processes sending many file descriptors, such as
  systemd-logind on a system that receives very rapid ssh connections,
  are not treated as abusive and kicked off the bus. Revert the previous
  workaround that special-cased uid 0.
  (fd.o #95263, LP#1591411; Simon McVittie)

• Do not require TMPDIR, TEMP or TMP to be set when cross-compiling
  for Windows with CMake (fd.o #99586, Ralf Habacker)

• Do not set Unix-specific variables when targeting Windows
  (fd.o #99586, Ralf Habacker)

• Install Unix executables to ${CMAKE_INSTALL_PREFIX}/bin as intended,
  not ${CMAKE_INSTALL_PREFIX}/lib (fd.o #99752, Ralf Habacker)

• Use relative install locations in CMake on Unix to respect DESTDIR,
  and use GNU-style install layout (fd.o #99721, #99752; Ralf Habacker)

• Install dbus-arch-deps.h correctly when using CMake
  (fd.o #99586, #99721; Ralf Habacker)

• Improve argument validation for `dbus-test-tool spam`
  (ffd.o #99693, Coverity #54759; Philip Withnall)

• Don't shift by a negative integer if a hash table becomes monstrously
  large (fd.o #99641, Coverity #54682; Philip Withnall)

• Don't leak LSM label if dbus-daemon runs out of memory when dealing with
  a new connection (fd.o #99612, Coverity #141058; Philip Withnall)

• Remove an unnecessary NULL check
  (fd.o #99642, Coverity #141062; Philip Withnall)

• Improve error handling in unit tests and dbus-send
  (fd.o #99643, #99694, #99712, #99722, #99723, #99724, #99758,
  #99759, #99793, Coverity #54688, #54692, #54693, #54697, #54701,
  #54710, #54711, #54714, #54715, #54718, #54721, #54724, #54726,
  #54730, #54740, #54822, #54823, #54824, #54825; Philip Withnall)

• Do not print verbose messages' timestamps to stderr if the actual message
  has been redirected to the Windows debug port (fd.o #99749, Ralf Habacker)
=======
Fixes:

• Prevent symlink attacks in the nonce-tcp transport on Unix that could
  allow an attacker to overwrite a file named "nonce", in a directory
  that the user running dbus-daemon can write, with a random value
  known only to the user running dbus-daemon. This is unlikely to be
  exploitable in practice, particularly since the nonce-tcp transport
  is really only useful on Windows.

  On Unix systems we strongly recommend using only the unix: and systemd:
  transports, together with EXTERNAL authentication. These are the only
  transports and authentication mechanisms enabled by default.

  (fd.o #99828, Simon McVittie)

• Avoid symlink attacks in the "embedded tests", which are not enabled
  by default and should never be enabled in production builds of dbus.
  (fd.o #99828, Simon McVittie)
>>>>>>> fea69f06

D-Bus 1.11.8 (2016-11-28)
==

The “panics in the face of breakfast foods” release.

Build-time configuration:

• The new --enable-debug configure option provides an easy way to
  enable debug symbols, disable optimization and/or enable profiling.

• The --enable-compile-warnings configure option can be used to control
  compiler warnings.

• The --disable-compiler-optimisations configure option is no longer
  supported. Use --enable-debug=yes or CFLAGS=-O0 instead.

Enhancements:

• D-Bus Specification version 0.30
  · Define the jargon term "activation" more clearly
  · Define the jargon term "auto-starting", which is one form of activation
  · Document the optional SystemdService key in service files
  · Use versioned interface and bus names in most examples
  · Clarify intended behaviour of Properties.GetAll
  (fd.o #36190, fd.o #98671; Philip Withnall, Simon McVittie)

• Fix and enable a lot of compiler warnings to improve future code
  quality. This might incidentally also fix some environment variable
  accesses on OS X.
  · In particular, printf-style functions in the libdbus API are now annotated
    with __attribute__((__format__(__printf__, *, *))) when compiling with
    gcc or clang. This might make printf bugs in other software visible
    at compile time.
  (fd.o #97357, fd.o #98192, fd.o #98195, fd.o #98658;
  Thomas Zimmermann, Simon McVittie)

• When running with AppArmor mediation (for example using Ubuntu's patched
  Linux kernel), clients can no longer auto-start services unless they would
  have been able to send the auto-starting message to the service after it
  starts. StartServiceByName() is unaffected, and continues to be allowed by
  default in AppArmor's <abstractions/dbus-strict> and
  <abstractions/dbus-session-strict>. (fd.o #98666, Simon McVittie)

Fixes:

• Work around an undesired effect of the fix for CVE-2014-3637
  (fd.o #80559), in which processes that frequently send fds, such as
  logind during a flood of new PAM sessions, can get disconnected for
  continuously having at least one fd "in flight" for too long;
  dbus-daemon interprets that as a potential denial of service attack.
  The workaround is to disable that check for uid 0 process such as
  logind, with a message in the system log. The bug remains open while
  we look for a more general solution.
  (fd.o #95263, LP#1591411; Simon McVittie)

• Don't run the test test-dbus-launch-x11.sh if X11 autolaunching
  was disabled at compile time. That test is not expected to work
  in that configuration. (fd.o #98665, Simon McVittie)

D-Bus 1.11.6 (2016-10-10)
==

The “darkly whimsical” release.

Security fixes:

• Do not treat ActivationFailure message received from root-owned systemd
  name as a format string. In principle this is a security vulnerability,
  but we do not believe it is exploitable in practice, because only
  privileged processes can own the org.freedesktop.systemd1 bus name, and
  systemd does not appear to send activation failures that contain "%".

  Please note that this probably *was* exploitable in dbus versions
  older than 1.6.30, 1.8.16 and 1.9.10 due to a missing check which at
  the time was only thought to be a denial of service vulnerability
  (CVE-2015-0245). If you are still running one of those versions,
  patch or upgrade immediately.

  (fd.o #98157, Simon McVittie)

Enhancements:

• D-Bus Specification version 0.29
  · Recommend not using '/' for object paths (fd.o #37095, Philip Withnall)
  · Allow <annotation> in <arg> elements (fd.o #86162, Philip Withnall)

• Log to syslog when we exceed various anti-DoS limits, and add test
  coverage for them (fd.o #86442, Simon McVittie)

• Improve syslog handling so that _dbus_warn() and similar warnings
  go to syslog, add dbus-daemon --syslog|--nosyslog|--syslog-only options,
  and log to syslog (instead of /dev/null) when dbus-daemon is started by
  dbus-launch. (fd.o #97009, Simon McVittie)

• Install introspect.dtd and busconfig.dtd to ${datadir}/xml/dbus-1
  (fd.o #89011, Philip Withnall)

• When logging messages about service activation, mention which peer
  requested the activation (fd.o #68212, Philip Withnall)

• On Linux, mention the LSM label (if available) whenever we print
  debug information about a peer (fd.o #68212, Philip Withnall)

Other fixes:

• Harden dbus-daemon against malicious or incorrect ActivationFailure
  messages by rejecting them if they do not come from a privileged
  process, or if systemd activation is not enabled
  (fd.o #98157, Simon McVittie)

• Avoid undefined behaviour when setting reply serial number without going
  via union DBusBasicValue (fd.o #98035, Marc Mutz)

• Fix CMake build for Unix platforms that do not have -lrt, such as Android,
  or that do need -lsocket, such as QNX (fd.o #94096, Ralf Habacker)

• autogen.sh: fail cleanly if autoconf fails (Simon McVittie)

D-Bus 1.11.4 (2016-08-15)
==

The “copper pickaxe” release.

Dependencies:

• Building from git (but not from tarballs) now requires
  macros from the GNU Autoconf Archive, for example the autoconf-archive
  package in Debian or Fedora derivatives.

Build-time configuration:

• The option to enable coverage instrumentation has changed from
  --enable-compiler-coverage to --enable-code-coverage.

Enhancements:

• D-Bus Specification version 0.28
  · Clarify some details of serialization (fd.o #93382, Philip Withnall)

• Increase listen() backlog of AF_UNIX sockets to the maximum possible,
  minimizing failed connections under heavy load
  (fd.o #95264, Lennart Poettering)

• Add a new dbus-launch --exit-with-x11 option (fd.o #39197, Simon McVittie)

• Use the same regression tests for subprocess starting on Unix and Windows
  (fd.o #95191, Ralf Habacker)

• Print timestamps and thread IDs in verbose messages
  (fd.o #95191, Ralf Habacker)

• On Unix, unify the various places that reopen stdin, stdout and/or stderr
  pointing to /dev/null (fd.o #97008, Simon McVittie)

• Use AX_CODE_COVERAGE instead of our own COMPILER_COVERAGE
  (fd.o #88922, Thomas Zimmermann)

Fixes:

• On Windows, fix a memory leak in replacing the installation prefix
  (fd.o #95191, Ralf Habacker)

• On Linux, when dbus-daemon is run with reduced susceptibility to the
  OOM killer (typically via systemd), do not let child processes inherit
  that setting (fd.o #32851; Kimmo Hämäläinen, WaLyong Cho)

• On Unix, make dbus-launch and dbus-daemon --fork work as intended
  even if a parent process incorrectly starts them with stdin, stdout
  and/or stderr closed (fd.o #97008, Simon McVittie)

• Output valid shell syntax in ~/.dbus/session-bus/ if the bus address
  contains a semicolon (fd.o #94746, Thiago Macieira)

• Fix memory leaks and thread safety in subprocess starting on Windows
  (fd.o #95191, Ralf Habacker)

• Stop test-dbus-daemon incorrectly failing on platforms that cannot
  discover the process ID of clients (fd.o #96653, Руслан Ижбулатов)

• In tests that exercise correct handling of crashing D-Bus services,
  suppress Windows crash handler (fd.o #95155; Yiyang Fei, Ralf Habacker)

• Explicitly check for stdint.h (Ioan-Adrian Ratiu)

• In tests, add an invalid DBusAuthState to avoid undefined behaviour
  in some test cases (fd.o #93909, Nick Lewycky)

• Add assertions to reassure a static analysis tool
  (fd.o #93210, Deepika Aggarwal)

• Be explicit about enum comparison when loading XML
  (fd.o #93205, Deepika Aggarwal)

• update-activation-environment: produce better diagnostics on error
  (fd.o #96653, Simon McVittie)

• Avoid various compiler warnings with gcc 6
  (fd.o #97282; Thomas Zimmermann, Simon McVittie)

• On Unix when configured to use the system log, report as "dbus-daemon",
  not as "dbus" (fd.o #97009, Simon McVittie)

• During unit tests, reduce the amount we write to the system log
  (fd.o #97009, Simon McVittie)

D-Bus 1.11.2 (2016-03-07)
==

The “pneumatic drill vs. Iron Maiden” release.

Fixes:

• Enable "large file support" on systems where it exists: dbus-daemon
  is not expected to open large files, but it might need to stat files
  that happen to have large inode numbers (fd.o #93545, Hongxu Jia)

• Eliminate padding inside DBusMessageIter on 64-bit platforms,
  which might result in a pedantic C compiler not copying the entire contents
  of a DBusMessageIter; statically assert that this is not an ABI change
  in practice (fd.o #94136, Simon McVittie)

• Document dbus-test-tool echo --sleep-ms=N instead of incorrect --sleep=N
  (fd.o #94244, Dmitri Iouchtchenko)

• Correctly report test failures in C tests from run-test.sh
  (fd.o #93379; amit tewari, Simon McVittie)

• When tests are enabled, run all the marshal-validate tests, not just
  the even-numbered ones (fd.o #93908, Nick Lewycky)

• Correct the expected error from one marshal-validate test, which was
  previously not run due to the above bug (fd.o #93908, Simon McVittie)

• Fix compilation under CMake when embedded tests are disabled
  (fd.o #94094, eric.hyer)

Internal changes:

• Fix all -Wpointer-sign (signed/unsigned mismatch) warnings, and enable the
  warning (fd.o #93069; Ralf Habacker, Simon McVittie)

• When building with CMake, use the same gcc/clang warnings as under Autotools,
  or MSVC warnings that are broadly similar (fd.o #93069, Ralf Habacker)

• test/name-test: make C tests produce TAP output and run them directly, not
  via run-test.sh (fd.o #92899, Simon McVittie)

• Under CMake when cross-compiling for Windows on Unix, run the tests
  under Wine even if binfmt_misc support is not available
  (fd.o #88966, Ralf Habacker)

• The DBUS_USE_TEST_BINARY environment variable is no longer used by builds with
  embedded tests; DBUS_TEST_DBUS_LAUNCH replaces it (fd.o #92899, Simon McVittie)

• Factor out some functions that will be needed in future for a Windows
  implementation of dbus-run-session (fd.o #92899, Ralf Habacker)

D-Bus 1.11.0 (2015-12-02)
==

The “peppermint deer” release.

Dependencies:

• On non-Windows platforms, dbus now requires an <inttypes.h> that defines
  C99 constants such as PRId64 and PRIu64.

Enhancements:

• D-Bus Specification version 0.27
  · Specify that services should not reply if NO_REPLY_EXPECTED was used
    (fd.o #75749, Lars Uebernickel)

• Add a script to do continuous-integration builds, and metadata to run it
  on travis-ci.org. To use this, clone the dbus git repository on GitHub
  and set it up with travis-ci.org; the only special setting needed is
  "only build branches with a .travis.yml". (fd.o #93194, Simon McVittie)

• If dbus-daemon is run with --systemd-activation, do not require
  org.freedesktop.systemd1.service to exist (fd.o #93194, Simon McVittie)

Fixes:

• Re-order dbus-daemon startup so that on SELinux systems, the thread
  that reads AVC notifications retains the ability to write to the
  audit log (fd.o #92832, Laurent Bigonville)

• Print 64-bit integers on non-GNU Unix platforms (fd.o #92043, Natanael Copa)

• When using the Monitoring interface, match messages' destinations
  (fd.o #92074, Simon McVittie)

• On Linux with systemd, stop installing a reference to the obsolete
  dbus.target, and enable dbus.socket statically (fd.o #78412, #92402;
  Simon McVittie)

• On Windows, when including configuration files with <include> or
  <includedir>, apply the same relocation as for the Exec paths
  in .service files (fd.o #92028, Simon McVittie)

• Add support for backtraces on Windows (fd.o #92721, Ralf Habacker)

• Fix many -Wpointer-sign warnings (fd.o #93069, Ralf Habacker)

D-Bus 1.10.6 (2015-12-01)
==

The “marzipan beetles” release.

Fixes:

• On Unix when running tests as root, don't assert that root and
  the dbus-daemon user can still call UpdateActivationEnvironment;
  assert that those privileged users can call BecomeMonitor instead
  (fd.o #93036, Simon McVittie)

• On Windows, fix a memory leak in the autolaunch transport (fd.o #92899,
  Simon McVittie)

• On Windows Autotools builds, don't run tests that rely on
  dbus-run-session and other Unix-specifics (fd.o #92899, Simon McVittie)

D-Bus 1.10.4 (2015-11-17)
==

The “Frostburn Canyon” release.

Enhancements:

• GetConnectionCredentials, GetConnectionUnixUser and
  GetConnectionUnixProcessID with argument "org.freedesktop.DBus"
  will now return details of the dbus-daemon itself. This is required
  to be able to call SetEnvironment on systemd.
  (fd.o #92857, Jan Alexander Steffens)

Fixes:

• Make UpdateActivationEnvironment always fail with AccessDenied on the
  system bus. Previously, it was possible to configure it so root could
  call it, but the environment variables were not actually used,
  because the launch helper would discard them.
  (fd.o #92857, Jan Alexander Steffens)

• On Unix with --systemd-activation on a user bus, make
  UpdateActivationEnvironment pass on its arguments to systemd's
  SetEnvironment method, solving inconsistency between the environments
  used for traditional activation and systemd user-service activation.
  (fd.o #92857, Jan Alexander Steffens)

• On Windows, don't crash if <syslog/> or --syslog is used
  (fd.o #92538, Ralf Habacker)

• On Windows, fix a memory leak when setting a DBusError from a Windows
  error (fd.o #92721, Ralf Habacker)

• On Windows, don't go into infinite recursion if we abort the process
  with backtraces enabled (fd.o #92721, Ralf Habacker)

• Fix various failing tests, variously on Windows and cross-platform:
  · don't test system.conf features (users, groups) that only make sense
    on the system bus, which is not supported on Windows
  · don't call _dbus_warn() when we skip a test, since it is fatal
  · fix computation of expected <standard_session_servicedirs/>
  · when running TAP tests, translate newlines to Unix format, fixing
    cross-compiled tests under Wine on Linux
  · don't stress-test refcounting under Wine, where it's really slow
  · stop assuming that a message looped-back to the test will be received
    immediately
  · skip some system bus tests on Windows since they make no sense there
  (fd.o #92538, fd.o #92721; Ralf Habacker, Simon McVittie)

D-Bus 1.10.2 (2015-10-26)
==

The “worst pies in London” release.

Fixes:

• Correct error handling for activation: if there are multiple attempts
  to activate the same service and it fails immediately, the first attempt
  would get the correct reply, but the rest would time out. We now send
  the same error reply to each attempt. (fd.o #92200, Simon McVittie)

• If BecomeMonitor is called with a syntactically invalid match rule,
  don't crash with an assertion failure, fixing a regression in 1.9.10.
  This was not exploitable as a denial of service, because the check
  for a privileged user is done first. (fd.o #92298, Simon McVittie)

• On Linux with --enable-user-session, add the bus address to the
  environment of systemd services for better backwards compatibility
  (fd.o #92612, Jan Alexander Steffens)

• On Windows, fix the logic for replacing the installation prefix
  in service files' Exec lines (fd.o #83539; Milan Crha, Simon McVittie)

• On Windows, if installed in the conventional layout with ${prefix}/etc
  and ${prefix}/share, use relative paths between bus configuration files
  to allow the tree to be relocated (fd.o #92028, Simon McVittie)

• Make more of the regression tests pass in Windows builds (fd.o #92538,
  Simon McVittie)

D-Bus 1.10.0 (2015-08-25)
==

The “0x20” release.

This is a new stable branch, recommended for use in OS distributions.

Fixes since 1.9.20:

• distribute test/tap-test.sh.in, even if the tarball was built without
  tests enabled (fd.o #91684, Simon McVittie)
• work around a fd leak in libcap-ng < 0.7.7 (fd.o #91684, Simon McVittie)

Summary of major changes since 1.8.0:

• The basic setup for the well-known system and session buses is
  now done in read-only files in ${datadir} (normally /usr/share).
  See the NEWS entry for 1.9.18 for details.

• AppArmor integration has been merged, with features similar to the
  pre-existing SELinux integration. It is mostly compatible with the
  patches previously shipped by Ubuntu, with one significant change:
  Ubuntu's GetConnectionAppArmorSecurityContext method has been superseded
  by GetConnectionCredentials and was not included.

• The --enable-user-session configure option can be enabled
  by OS integrators intending to use systemd to provide a session bus
  per user (in effect, treating all concurrent graphical and non-graphical
  login sessions as one large session).

• The new listenable address mode "unix:runtime=yes" listens on
  $XDG_RUNTIME_DIR/bus, the same AF_UNIX socket used by the systemd
  user session. libdbus and "dbus-launch --autolaunch" will connect to
  this address by default. GLib ≥ 2.45.3 and sd-bus ≥ 209 have a
  matching default.

• All executables are now dynamically linked to libdbus-1.
  Previously, some executables, most notably dbus-daemon, were statically
  linked to a specially-compiled variant of libdbus. This results in
  various private functions in the _dbus namespace being exposed by the
  shared library. These are not API, and must not be used outside
  the dbus source tree.

• On platforms with ELF symbol versioning, all public symbols
  are versioned LIBDBUS_1_3.

New bus APIs:

• org.freedesktop.DBus.GetConnectionCredentials returns
  LinuxSecurityLabel where supported
• org.freedesktop.DBus.Monitoring interface (privileged)
  · BecomeMonitor method supersedes match rules with eavesdrop=true,
    which are now deprecated
• org.freedesktop.DBus.Stats interface (semi-privileged)
  · now enabled by default
  · new GetAllMatchRules method
• org.freedesktop.DBus.Verbose interface (not normally compiled)
  · toggles the effect of DBUS_VERBOSE

New executables:

• dbus-test-tool
• dbus-update-activation-environment

New optional dependencies:

• The systemd: pseudo-transport requires libsystemd or libsd-daemon
• Complete documentation requires Ducktype and yelp-tools
• Full test coverage requires GLib 2.36 and PyGI
• AppArmor integration requires libapparmor and optionally libaudit

Dependencies removed:

• dbus-glib

D-Bus 1.9.20 (2015-08-06)
==

The “Remember Tomorrow” release.

This is a release-candidate for D-Bus 1.10.0. OS distribution vendors
should test it.

Fixes:

• Don't second-guess what the ABI of poll() is, allowing it to be used
  on Integrity RTOS and other unusual platforms (fd.o #90314;
  Rolland Dudemaine, Simon McVittie)

• Don't duplicate audit subsystem integration if AppArmor and SELinux are
  both enabled (fd.o #89225, Simon McVittie)

• Log audit events for AppArmor/SELinux policy violations whenever
  we have CAP_AUDIT_WRITE, even if not the system bus
  (fd.o #83856, Laurent Bigonville)

D-Bus 1.9.18 (2015-07-21)
==

The “Pirate Elite” release.

Configuration changes:

• The basic setup for the well-known system and session buses is now done
  in read-only files in ${datadir}, moving a step closer to systems
  that can operate with an empty /etc directory. In increasing order
  of precedence:

  · ${datadir}/dbus-1/s*.conf now perform the basic setup such as setting
    the default message policies.
  · ${sysconfdir}/dbus-1/s*.conf are now optional. By default
    dbus still installs a trivial version of each, for documentation
    purposes; putting configuration directives in these files is deprecated.
  · ${datadir}/dbus-1/s*.d/ are now available for third-party software
    to install "drop-in" configuration snippets (any packages
    using those directories should explicitly depend on at least this
    version of dbus).
  · ${sysconfdir}/dbus-1/s*.d/ are also still available for sysadmins
    or third-party software to install "drop-in" configuration snippets
  · ${sysconfdir}/dbus-1/s*-local.conf are still available for sysadmins'
    overrides

  ${datadir} is normally /usr/share, ${sysconfdir} is normally /etc,
  and "s*" refers to either system or session as appropriate.

  (fd.o #89280, Dimitri John Ledkov)

Fixes:

• Fix a memory leak when GetConnectionCredentials() succeeds
  (fd.o #91008, Jacek Bukarewicz)

• Ensure that dbus-monitor does not reply to messages intended for others,
  resulting in its own disconnection (fd.o #90952, Simon McVittie)

D-Bus 1.9.16 (2015-05-14)
==

The “titanium barns” release.

Dependencies:

• Automake 1.13 is now required when compiling from git or modifying
  the build system.

Security hardening:

• On Unix platforms, change the default configuration for the session bus
  to only allow EXTERNAL authentication (secure kernel-mediated
  credentials-passing), as was already done for the system bus.

  This avoids falling back to DBUS_COOKIE_SHA1, which relies on strongly
  unpredictable pseudo-random numbers.

  If you are using D-Bus over the (unencrypted!) tcp: or nonce-tcp: transport,
  in conjunction with DBUS_COOKIE_SHA1 and a shared home directory using
  NFS or similar, you will need to reconfigure the session bus to accept
  DBUS_COOKIE_SHA1 by commenting out the <auth> element. This configuration
  is not recommended.

  (fd.o #90414, Simon McVittie)

• When asked for random numbers for DBUS_COOKIE_SHA1, the nonce-tcp:
  transport, UUIDs or any other reason, fail if we cannot obtain entropy
  (from /dev/urandom or CryptGenRandom()) or an out-of-memory condition
  occurs, instead of silently falling back to low-entropy pseudorandom
  numbers from rand(). (fd.o #90414; Simon McVittie, Ralf Habacker)

Enhancements:

• Add dbus_message_iter_get_element_count()
  (fd.o #30350; Christian Dywan, Simon McVittie)

• Introduce new internal DBusSocket and DBusPollable types so we can
  stop treating the Windows SOCKET type as if it was int. DBusSocket
  is specifically a socket, cross-platform. DBusPollable is whatever
  _dbus_poll() can act on, i.e. a fd on Unix or a SOCKET on Windows.
  (fd.o #89444; Ralf Habacker, Simon McVittie)

• All regression tests now output TAP <https://testanything.org/>
  (fd.o #89846, Simon McVittie)

• Internal APIs consistently use signed values for timestamps
  (fd.o #18494, Peter McCurdy)

• Improve diagnostics when UpdateActivationEnvironment calls are rejected
  (fd.o #88812, Simon McVittie)

• Clean up a lot of compiler warnings
  (fd.o #17289, fd.o #89284; Ralf Habacker, Simon McVittie)

Fixes:

• Add locking to DBusCounter's reference count and notify function
  (fd.o #89297, Adrian Szyndela)

• Ensure that DBusTransport's reference count is protected by the
  corresponding DBusConnection's lock (fd.o #90312, Adrian Szyndela)

• Correctly release DBusServer mutex before early-return if we run out
  of memory while copying authentication mechanisms (fd.o #90021,
  Ralf Habacker)

• Make dbus-test-tool and dbus-update-activation-environment portable
  to Windows (fd.o #90089, Ralf Habacker)

• Correctly initialize all fields of DBusTypeReader (fd.o #90021;
  Ralf Habacker, Simon McVittie)

• Fix some missing \n in verbose (debug log) messages (fd.o #90004,
  Ralf Habacker)

• Clean up some memory and fd leaks in test code and tools
  (fd.o #90021, Ralf Habacker)

• Fix a NULL dereference if the dbus-daemon cannot read a configuration
  directory for a reason that is not ENOENT (fd.o #90021, Ralf Habacker)

• CMake generates a versioned shared library even if the revision is 0,
  as it usually is on the development branch. (fd.o #89450, Ralf Habacker)

D-Bus 1.9.14 (2015-03-02)
==

The “don't stand in the poison cloud” release.

Dependencies:

• dbus-daemon and dbus-daemon-launch-helper now require libdbus. They
  were previously linked to a static version of libdbus.

• The tests no longer require dbus-glib in order to exercise the libdbus
  shared library; they are always linked to libdbus now.

Build-time configuration:

• The new --enable-user-session option, off by default, can be enabled
  by OS integrators intending to use systemd to provide a session bus
  per user (in effect, treating all concurrent graphical and non-graphical
  login sessions as one large session)

Enhancements:

• All executables are now linked dynamically to libdbus.
  (fd.o #83115; Bertrand SIMONNET, Simon McVittie, Ralf Habacker)

• On platforms that support them (GNU libc and possibly others),
  libdbus now has versioned symbols for its public API.
  All public symbols (visible in the header files) are currently
  versioned as LIBDBUS_1_3; private symbols starting with _dbus or
  dbus_internal have a version that changes with each release, and
  must not be used by applications. (also fd.o #83115)

• New listenable address mode "unix:runtime=yes" which listens on
  a real filesystem (non-abstract) socket $XDG_RUNTIME_DIR/bus
  (fd.o #61303; Colin Walters, Alexander Larsson, Simon McVittie)

• Add optional systemd units for a per-user bus listening on
  $XDG_RUNTIME_DIR/bus (fd.o #61301; Simon McVittie, Colin Walters)

• On Unix platforms, both libdbus and "dbus-launch --autolaunch"
  default to connecting to $XDG_RUNTIME_DIR/bus if it is a socket
  (also fd.o #61301)

• New dbus-update-activation-environment tool uploads environment
  variables to "dbus-daemon --session" and optionally "systemd --user",
  primarily as a way to keep the per-user bus compatible with
  distributions' existing X11 login scripts (also fd.o #61301)

• <includedir/> elements in dbus-daemon configuration are now silently
  ignored if the directory does not exist. (fd.o #89280, Dimitri John Ledkov)

• Add microsecond-resolution timestamps to the default output of
  dbus-monitor and dbus-send (fd.o #88896; Ralf Habacker, Simon McVittie)

Fixes:

• Fix a race condition in the 'monitor' test introduced in 1.9.10
  (fd.o #89222, Simon McVittie)

D-Bus 1.9.12 (2015-02-19)
==

The “monster lasagna” release.

Dependencies:

• Ducktype and yelp-tools are now required to build complete documentation
  (they are optional for normal builds).

Enhancements:

• D-Bus Specification version 0.26
  · GetConnectionCredentials can return LinuxSecurityLabel or WindowsSID
  · document the BecomeMonitor method

• On Linux, add LinuxSecurityLabel to GetConnectionCredentials
  (fd.o #89041; Tyler Hicks, Simon McVittie)

• On Linux, add support for AppArmor mediation of message sending and
  receiving and name ownership (paralleling existing SELinux mediation
  support), and eavesdropping (a new check, currently AppArmor-specific)
  (fd.o #75113; John Johansen, Tyler Hicks, Simon McVittie)

• In dbus-send and dbus-monitor, pretty-print \0-terminated bytestrings
  that have printable ASCII contents; we previously only did this for
  unterminated bytestrings (fd.o #89109, Simon McVittie)

• Add a guide to designing good D-Bus APIs (fd.o #88994, Philip Withnall)

• On Windows, add WindowsSID to GetConnectionCredentials
  (fd.o #54445, Ralf Habacker)

• Improve clarity of dbus-monitor --profile output and add more columns
  (fd.o #89165, Ralf Habacker)

• Add a man page for dbus-test-tool, and build it under CMake as well
  as Autotools (fd.o#89086, Simon McVittie)

• If dbus-daemon was compiled with --enable-verbose, add a D-Bus API
  to control it at runtime, overriding the DBUS_VERBOSE environment variable
  (fd.o #88896, Ralf Habacker)

Fixes:

• Reduce the number of file descriptors used in the fd-passing test,
  avoiding failure under the default Linux fd limit, and automatically
  skip it if the rlimit is too small (fd.o #88998, Simon McVittie)

D-Bus 1.9.10 (2015-02-09)
==

The “sad cyborgs” release.

Security fixes merged from 1.8.16:

• Do not allow non-uid-0 processes to send forged ActivationFailure
  messages. On Linux systems with systemd activation, this would
  allow a local denial of service: unprivileged processes could
  flood the bus with these forged messages, winning the race with
  the actual service activation and causing an error reply
  to be sent back when service auto-activation was requested.
  This does not prevent the real service from being started,
  so the attack only works while the real service is not running.
  (CVE-2015-0245, fd.o #88811; Simon McVittie)

Enhancements:

• The new Monitoring interface in the dbus-daemon lets dbus-monitor and
  similar tools receive messages without altering the security properties
  of the system bus, by calling the new BecomeMonitor method on a
  private connection. This bypasses the normal <allow> and <deny> rules
  entirely, so to preserve normal message-privacy assumptions, only root
  is allowed to do this on the system bus. Restricted environments,
  such as Linux with LSMs, should lock down access to the Monitoring
  interface. (fd.o #46787, Simon McVittie)

• dbus-monitor uses BecomeMonitor to capture more traffic, if the
  dbus-daemon supports it and access permissions allow it.
  It still supports the previous approach ("eavesdropping" match rules)
  for compatibility with older bus daemons. (fd.o #46787, Simon)

• dbus-monitor can now log the message stream as binary data for later
  analysis, with either no extra framing beyond the normal D-Bus headers,
  or libpcap-compatible framing treating each D-Bus message
  as a captured packet. (fd.o #46787, Simon)

Other fixes:

• Fix some CMake build regressions (fd.o #88964, Ralf Habacker)

• On Unix, forcibly terminate regression tests after 60 seconds to
  prevent them from blocking continuous integration frameworks
  (fd.o #46787, Simon)

D-Bus 1.9.8 (2015-02-03)
==

The “all the types of precipitation” release.

Dependencies:

• full test coverage now requires GLib 2.36
• full test coverage now requires PyGI (PyGObject 3,
  "import gi.repository.GObject") instead of the
  obsolete PyGObject 2 ("import gobject")

Enhancements:

• add GLib-style "installed tests" (fd.o #88810, Simon McVittie)

• better regression test coverage, including systemd activation
  (fd.o #57952, #88810; Simon McVittie)

Fixes:

• fatal errors correctly make the dbus-daemon exit even if <syslog/> is
  turned off (fd.o #88808, Simon McVittie)

• TCP sockets on Windows no longer fail to listen approximately 1 time
  in 256, caused by a logic error that should have always made it fail but
  was mitigated by incorrect endianness for the port number
  (fd.o #87999, Ralf Habacker)

• fix some Windows build failures (fd.o #88009, #88010; Ralf Habacker)

• on Windows, allow up to 8K connections to the dbus-daemon instead of the
  previous 64, completing a previous fix which only worked under
  Autotools (fd.o #71297, Ralf Habacker)

• on Windows, if the IP family is unspecified only use IPv4,
  to mitigate IPv6 not working correctly (fd.o #87999, Ralf Habacker)

• fix some unlikely memory leaks on OOM (fd.o #88087, Simon McVittie)

• lcov code coverage analysis works again (fd.o #88808, Simon McVittie)

• fix an unused function error with --disable-embedded-tests (fd.o #87837,
  Thiago Macieira)

D-Bus 1.9.6 (2015-01-05)
==

The “I do have a bread knife” release.

Security hardening:

• Do not allow calls to UpdateActivationEnvironment from uids other than
  the uid of the dbus-daemon. If a system service installs unsafe
  security policy rules that allow arbitrary method calls
  (such as CVE-2014-8148) then this prevents memory consumption and
  possible privilege escalation via UpdateActivationEnvironment.

  We believe that in practice, privilege escalation here is avoided
  by dbus-daemon-launch-helper sanitizing its environment; but
  it seems better to be safe.

• Do not allow calls to UpdateActivationEnvironment or the Stats interface
  on object paths other than /org/freedesktop/DBus. Some system services
  install unsafe security policy rules that allow arbitrary method calls
  to any destination, method and interface with a specified object path;
  while less bad than allowing arbitrary method calls, these security
  policies are still harmful, since dbus-daemon normally offers the
  same API on all object paths and other system services might behave
  similarly.

Other fixes:

• Add missing initialization so GetExtendedTcpTable doesn't crash on
  Windows Vista SP0 (fd.o #77008, Илья А. Ткаченко)

D-Bus 1.9.4 (2014-11-24)
==

The “extra-sturdy caramel” release.

Fixes:

• Partially revert the CVE-2014-3639 patch by increasing the default
  authentication timeout on the system bus from 5 seconds back to 30
  seconds, since this has been reported to cause boot regressions for
  some users, mostly with parallel boot (systemd) on slower hardware.

  On fast systems where local users are considered particularly hostile,
  administrators can return to the 5 second timeout (or any other value
  in milliseconds) by saving this as /etc/dbus-1/system-local.conf:

  <busconfig>
    <limit name="auth_timeout">5000</limit>
  </busconfig>

  (fd.o #86431, Simon McVittie)

• Add a message in syslog/the Journal when the auth_timeout is exceeded
  (fd.o #86431, Simon McVittie)

• Send back an AccessDenied error if the addressed recipient is not allowed
  to receive a message (and in builds with assertions enabled, don't
  assert under the same conditions). (fd.o #86194, Jacek Bukarewicz)

D-Bus 1.9.2 (2014-11-10)
==

The “structurally unsound flapjack” release.

Security fixes:

• Increase dbus-daemon's RLIMIT_NOFILE rlimit to 65536
  so that CVE-2014-3636 part A cannot exhaust the system bus'
  file descriptors, completing the incomplete fix in 1.8.8.
  (CVE-2014-7824, fd.o #85105; Simon McVittie, Alban Crequy)

Enhancements:

• D-Bus Specification version 0.25
  · new value 'const' for EmitsChangedSignal annotation
    (fd.o #72958, Lennart Poettering)
  · new ALLOW_INTERACTIVE_AUTHORIZATION flag, for PolicyKit and similar
    (fd.o #83449; Lennart Poettering, Simon McVittie)
  · annotate table of types with reserved/basic/container, and for
    basic types, fixed/string-like
  · clarify arbitrary limits by quoting them in mebibytes

• New API: add accessors for the ALLOW_INTERACTIVE_AUTHORIZATION flag
  (fd.o #83449, Simon McVittie)

• Add dbus-test-tool, a D-Bus swiss army knife with multiple subcommands,
  useful for debugging and performance testing:
  · dbus-test-tool spam: send repeated messages
  · dbus-test-tool echo: send an empty reply for all method calls
  · dbus-test-tool black-hole: do not reply to method calls
  (fd.o #34140; Alban Crequy, Simon McVittie, Will Thompson)

• Add support for process ID in credentials-passing on NetBSD
  (fd.o #69702, Patrick Welche)

• Add an example script to find potentially undesired match rules
  (fd.o #84598, Alban Crequy)

• Document the central assumption that makes our use of credentials-passing
  secure (fd.o #83499, Simon McVittie)

• Replace the dbus-glib section of the tutorial with a GDBus recommendation,
  and add some links to GDBus and QtDBus documentation (fd.o #25140,
  Simon McVittie)

Fixes:

• Use a less confusing NoReply message when disconnected with a reply pending
  (fd.o #76112, Simon McVittie)

• Make the .pc file relocatable by letting pkg-config do all variable
  expansion itself (fd.o #75858, Руслан Ижбулатов)

• Fix a build failure on platforms with kqueue, which regressed in 1.9.0
  (fd.o #85563, Patrick Welche)

• Consistently save errno after socket calls (fd.o #83625, Simon McVittie)

• In dbus-spawn, when the grandchild process exits due to a failed exec(),
  do not lose the exec() errno (fd.o #24821, Simon McVittie)

• Do not fail the tests if a parent process has leaked non-close-on-exec
  file descriptors to us (fd.o #73689, fd.o #83899; Simon McVittie)

• Do not fail the tests on Unix platforms with incomplete
  credentials-passing support, but do fail if we can't pass credentials
  on a platform where it is known to work: Linux, FreeBSD, OpenBSD, NetBSD
  (fd.o #69702, Simon McVittie)

• Detect accept4, dirfd, inotify_init1, pipe2, and Unix fd passing
  when building with cmake, and expand test coverage there
  (fd.o #73689; Ralf Habacker, Simon McVittie)

D-Bus 1.9.0 (2014-10-01)
==

The “tiered cheeses” release.

Requirements:

• Support for the systemd: (LISTEN_FDS) pseudo-transport on Linux now
  requires either the libsystemd or libsd-daemon shared library, dropping the
  embedded convenience copy of sd-daemon (fd.o #71818, Simon)

Build-time configuration changes:

• The Stats interface is now enabled by default, and locked-down to
  root-only on the system bus. Configure with --disable-stats
  to disable it altogether on memory- or disk-constrained systems,
  or see ${docdir}/examples/ to open it up to non-root users on the
  system bus or restrict access on the session bus.
  (fd.o #80759; Simon McVittie, Alban Crequy)

• The CMake build system now builds the same shared library name as Autotools
  on at least Linux and Windows:
  - on Linux (and perhaps other Unix platforms), it previously built
    libdbus-1.so, but now builds libdbus-1.so.3.* with development
    symlink libdbus-1.so and SONAME/symlink libdbus-1.so.3
  - on Windows, it previously built either libdbus-1.dll (release) or
    libdbus-1d.dll (debug), but now builds libdbus-1-3.dll, copied to
    libdbus-1.dll for compatibility with older applications.
  (fd.o #74117, Ralf Habacker)

Enhancements:

• D-Bus Specification version 0.24
  · document how to quote match rules (fd.o #24307, Simon McVittie)
  · explicitly say that most message types never expect a reply
    regardles of whether they have NO_REPLY_EXPECTED
    (fd.o #75749, Simon McVittie)

• on Unix platforms, disable Nagle's algorithm on TCP connections to improve
  initial latency (fd.o #75544, Matt Hoosier)

• use backtrace() if it is in -lexecinfo instead of libc, as on NetBSD
  (fd.o #69702, Patrick Welche)

• in dbus-monitor, print more information about file descriptors
  (fd.o #80603, Alban Crequy)

• do not install system bus configuration if built for Windows
  (fd.o #83583; Ralf Habacker, Simon McVittie)

• Add GetAllMatchRules to the Stats interface (fd.o #24307, Alban Crequy)

• Add a regression test for file descriptor passing (fd.o #83622,
  Simon McVittie)

Fixes:

• fix an incorrect error message if a Unix socket path is too long
  (fd.o #73887, Antoine Jacoutot)

• in an MSYS/Cygwin environment, pass Unix-style filenames to xmlto,
  fixing documentation generation (fd.o #75860, Руслан Ижбулатов)

• in Unix with X11, avoid giving dbus-launch a misleading argv[0]
  in ps(1) (fd.o #69716, Chengwei Yang)

• avoid calling poll() with timeout < -1, which is considered invalid
  on FreeBSD and NetBSD (fd.o #78480, Jaap Boender)

• be portable to BSD-derived platforms where O_CLOEXEC is unavailable in libc
  (like Mac OS X 10.6), or available in libc but unsupported by the kernel
  (fd.o #77032; rmvsxop, OBATA Akio, Patrick Welche)

• Fix include path for test/internal/*.c with cmake (Ralf Habacker)

• Documentation improvements
  (fd.o #80795, #84313; Thomas Haller, Sebastian Rasmussen)

• in dbus-monitor, do not leak file descriptors that we have monitored
  (fd.o #80603, Alban Crequy)

• Set the close-on-exec flag for the inotify file descriptor, even
  if built with CMake or older libc (fd.o #73689, Simon McVittie)

• Remove some LGPL code from the Windows dbus-daemon
  (fd.o #57272, Ralf Habacker)

D-Bus 1.8.8 (2014-09-16)
==

The "smashy smashy egg man" release.

Security fixes:

• Do not accept an extra fd in the padding of a cmsg message, which
  could lead to a 4-byte heap buffer overrun.
  (CVE-2014-3635, fd.o #83622; Simon McVittie)

• Reduce default for maximum Unix file descriptors passed per message
  from 1024 to 16, preventing a uid with the default maximum number of
  connections from exhausting the system bus' file descriptors under
  Linux's default rlimit. Distributors or system administrators with a
  more restrictive fd limit may wish to reduce these limits further.

  Additionally, on Linux this prevents a second denial of service
  in which the dbus-daemon can be made to exceed the maximum number
  of fds per sendmsg() and disconnect the process that would have
  received them.
  (CVE-2014-3636, fd.o #82820; Alban Crequy)

• Disconnect connections that still have a fd pending unmarshalling after
  a new configurable limit, pending_fd_timeout (defaulting to 150 seconds),
  removing the possibility of creating an abusive connection that cannot be
  disconnected by setting up a circular reference to a connection's
  file descriptor.
  (CVE-2014-3637, fd.o #80559; Alban Crequy)

• Reduce default for maximum pending replies per connection from 8192 to 128,
  mitigating an algorithmic complexity denial-of-service attack
  (CVE-2014-3638, fd.o #81053; Alban Crequy)

• Reduce default for authentication timeout on the system bus from
  30 seconds to 5 seconds, avoiding denial of service by using up
  all unauthenticated connection slots; and when all unauthenticated
  connection slots are used up, make new connection attempts block
  instead of disconnecting them.
  (CVE-2014-3639, fd.o #80919; Alban Crequy)

Other fixes:

• Check for libsystemd from systemd >= 209, falling back to
  the older separate libraries if not found (Umut Tezduyar Lindskog,
  Simon McVittie)

• On Linux, use prctl() to disable core dumps from a test executable
  that deliberately raises SIGSEGV to test dbus-daemon's handling
  of that condition (fd.o #83772, Simon McVittie)

• Fix compilation with --enable-stats (fd.o #81043, Gentoo #507232;
  Alban Crequy)

• Improve documentation for running tests on Windows (fd.o #41252,
  Ralf Habacker)

D-Bus 1.8.6 (2014-06-02)
==

Security fixes:

• On Linux ≥ 2.6.37-rc4, if sendmsg() fails with ETOOMANYREFS, silently drop
  the message. This prevents an attack in which a malicious client can
  make dbus-daemon disconnect a system service, which is a local
  denial of service.
  (fd.o #80163, CVE-2014-3532; Alban Crequy)

• Track remaining Unix file descriptors correctly when more than one
  message in quick succession contains fds. This prevents another attack
  in which a malicious client can make dbus-daemon disconnect a system
  service.
  (fd.o #79694, fd.o #80469, CVE-2014-3533; Alejandro Martínez Suárez,
  Simon McVittie, Alban Crequy)

Other fixes:

• When dbus-launch --exit-with-session starts a dbus-daemon but then cannot
  attach to a session, kill the dbus-daemon as intended
  (fd.o #74698, Роман Донченко)

D-Bus 1.8.4 (2014-06-10)
==

Security fix:

• Alban Crequy at Collabora Ltd. discovered and fixed a denial-of-service
  flaw in dbus-daemon, part of the reference implementation of D-Bus.
  Additionally, in highly unusual environments the same flaw could lead to
  a side channel between processes that should not be able to communicate.
  (CVE-2014-3477, fd.o #78979)

D-Bus 1.8.2 (2014-04-30)
==

The “nobody wants red” release.

Enhancements:

• in the CMake build system, add some hints for Linux users cross-compiling
  Windows D-Bus binaries to be able to run tests under Wine
  (fd.o #41252, Ralf Habacker)

• add Documentation key to dbus.service (fd.o #77447, Cameron Norman)

Fixes:

• in "dbus-uuidgen --ensure", try to copy systemd's /etc/machine-id
  to /var/lib/dbus/machine-id instead of generating an entirely new ID
  (fd.o #77941, Simon McVittie)

• if dbus-launch receives an X error very quickly, do not kill
  unrelated processes (fd.o #74698, Роман Донченко)

• on Windows, allow up to 8K connections to the dbus-daemon, instead of the
  previous 64 (fd.o #71297; Cristian Onet, Ralf Habacker)

• cope with \r\n newlines in regression tests, since on Windows,
  dbus-daemon.exe uses text mode (fd.o #75863, Руслан Ижбулатов)

D-Bus 1.8.0 (2014-01-20)
==

The “Wolverine distrusts my printer” release.

This starts a new stable branch. The 1.6.x branch is now considered to be
outdated, and will only receive fixes for serious bugs such as security
flaws. The 1.4.x and 1.2.x branches no longer have upstream support and
are unlikely to get any more releases, but if distributors still need to
support them, please share security patches via upstream.

Summary of changes since 1.6.x:

• libdbus always behaves as if dbus_threads_init_default() had been called
  (thread-safety by default)
• new dbus-run-session tool, replacing certain misuses of dbus-launch
• dbus-monitor can talk to outdated versions of dbus-daemon again
• new org.freedesktop.DBus.GetConnectionCredentials method
• GetConnectionUnixProcessID also works correctly on Windows, returning
  the Windows process ID
• GetConnectionWindowsSID returns the correct SID on Windows
• expat is required, libxml2 can no longer be used as a substitute
• the userDB cache is required, and cannot be disabled
• a 64-bit integer type (either int, long, long long or _int64) is required
• better systemd-journald integration on Linux
• fixed long-standing fd and array leaks when failing to parse a message
• fixed referenced-but-never-freed parent nodes (effectively memory leaks)
  when using certain object-path allocation patterns, notably in Avahi
• better defaults for Windows support
• better CMake support
• better portability to mingw32, FreeBSD, NetBSD, QNX and Hurd
• the source language for the man pages is now Docbook XML

Enhancements since 1.7.10:

• Enhance the CMake build system to check for GLib and compile/run
  a subset of the regression tests (fd.o #41252, #73495; Ralf Habacker)

Fixes since 1.7.10:

• don't rely on va_copy(), use DBUS_VA_COPY() wrapper (fd.o #72840,
  Ralf Habacker)

• fix compilation of systemd journal support on older systemd versions where
  sd-journal.h doesn't include syslog.h (fd.o #73455, Ralf Habacker)

• fix compilation on older MSVC versions by including stdlib.h
  (fd.o #73455, Ralf Habacker)

• Allow <allow_anonymous/> to appear in an included configuration file
  (fd.o #73475, Matt Hoosier)

Test behaviour changes since 1.7.10:

• If the tests crash with an assertion failure, they no longer default to
  blocking for a debugger to be attached. Set DBUS_BLOCK_ON_ABORT in the
  environment if you want the old behaviour.

• To improve debuggability, the dbus-daemon and dbus-daemon-eavesdrop tests
  can be run with an external dbus-daemon by setting
  DBUS_TEST_DAEMON_ADDRESS in the environment. Test-cases that require
  an unusually-configured dbus-daemon are skipped.

D-Bus 1.7.10 (2014-01-06)
==

The “weighted companion cube” release.

This is a release candidate for D-Bus 1.8.

D-Bus Specification 0.23:

• don't require messages with no INTERFACE to be dispatched
  (fd.o #68597, Simon McVittie)

• document "tcp:bind=..." and "nonce-tcp:bind=..." (fd.o #72301,
  Chengwei Yang)

• define "listenable" and "connectable" addresses, and discuss
  the difference (fd.o #61303, Simon McVittie)

Enhancements:

• support printing Unix file descriptors in dbus-send, dbus-monitor
  (fd.o #70592, Robert Ancell)

• don't install systemd units if --disable-systemd is given
  (fd.o #71818, Chengwei Yang)

Fixes:

• don't leak memory on out-of-memory while listing activatable or
  active services (fd.o #71526, Radoslaw Pajak)

• fix undefined behaviour in a regression test (fd.o #69924, DreamNik)

• escape Unix socket addresses correctly (fd.o #46013, Chengwei Yang)

• on SELinux systems, don't assume that SECCLASS_DBUS, DBUS__ACQUIRE_SVC
  and DBUS__SEND_MSG are numerically equal to their values in the
  reference policy (fd.o #88719, osmond sun)

• define PROCESS_QUERY_LIMITED_INFORMATION if missing from MinGW < 4 headers
  (fd.o #71366, Matt Fischer)

• define WIN32_LEAN_AND_MEAN to avoid conflicts between winsock.h and
  winsock2.h (fd.o #71405, Matt Fischer)

• do not return failure from _dbus_read_nonce() with no error set,
  preventing a potential crash (fd.o #72298, Chengwei Yang)

• on BSD systems, avoid some O(1)-per-process memory and fd leaks in kqueue,
  preventing test failures (fd.o #69332, fd.o #72213; Chengwei Yang)

• fix warning spam on Hurd by not trying to set SO_REUSEADDR on Unix sockets,
  which doesn't do anything anyway on at least Linux and FreeBSD
  (fd.o #69492, Simon McVittie)

• fix use of TCP sockets on FreeBSD and Hurd by tolerating EINVAL from
  sendmsg() with SCM_CREDS (retrying with plain send()), and looking
  for credentials more correctly (fd.o #69492, Simon McVittie)

• ensure that tests run with a temporary XDG_RUNTIME_DIR to avoid
  getting mixed up in XDG/systemd "user sessions" (fd.o #61301,
  Simon McVittie)

• refresh cached policy rules for existing connections when bus
  configuration changes (fd.o #39463, Chengwei Yang)

D-Bus 1.7.8 (2013-11-01)
==

The “extreme hills” release.

Dependencies:

• If systemd support is enabled, libsystemd-journal is now required.

Enhancements:

• When activating a non-systemd service under systemd, annotate its
  stdout/stderr with its bus name in the Journal. Known limitation:
  because the socket is opened before forking, the process will still be
  logged as if it had dbus-daemon's process ID and user ID.
  (fd.o #68559, Chengwei Yang)

• Document more configuration elements in dbus-daemon(1)
  (fd.o #69125, Chengwei Yang)

Fixes:

• Don't leak string arrays or fds if dbus_message_iter_get_args_valist()
  unpacks them and then encounters an error (fd.o #21259, Chengwei Yang)

• If compiled with libaudit, retain CAP_AUDIT_WRITE so we can write
  disallowed method calls to the audit log, fixing a regression in 1.7.6
  (fd.o #49062, Colin Walters)

• path_namespace='/' in match rules incorrectly matched nothing; it
  now matches everything. (fd.o #70799, Simon McVittie)

D-Bus 1.7.6 (2013-10-09)
==

The “CSI Shrewsbury” release.

Build-time configuration changes:

• Directory change notification via dnotify on Linux is no longer
  supported; it hadn't compiled successfully since 2010 in any case.
  If you don't have inotify (Linux) or kqueue (*BSD), you will need
  to send SIGHUP to the dbus-daemon when its configuration changes.
  (fd.o #33001, Chengwei Yang)

• Compiling with --disable-userdb-cache is no longer supported;
  it didn't work since at least 2008, and would lead to an extremely
  slow dbus-daemon even it worked. (fd.o #15589, #17133, #66947;
  Chengwei Yang)

• The DBUS_DISABLE_ASSERTS CMake option didn't actually disable most
  assertions. It has been renamed to DBUS_DISABLE_ASSERT to be consistent
  with the Autotools build system. (fd.o #66142, Chengwei Yang)

• --with-valgrind=auto enables Valgrind instrumentation if and only if
  valgrind headers are available. The default is still --with-valgrind=no.
  (fd.o #56925, Simon McVittie)

Dependencies:

• Platforms with no 64-bit integer type are no longer supported.
  (fd.o #65429, Simon McVittie)

• GNU make is now (documented to be) required. (fd.o #48277, Simon McVittie)

• Full test coverage no longer requires dbus-glib, although the tests do not
  exercise the shared library (only a static copy) if dbus-glib is missing.
  (fd.o #68852, Simon McVittie)

Enhancements:

• D-Bus Specification 0.22
  · Document GetAdtAuditSessionData() and
    GetConnectionSELinuxSecurityContext() (fd.o #54445, Simon)
  · Fix example .service file (fd.o #66481, Chengwei Yang)
  · Don't claim D-Bus is "low-latency" (lower than what?), just
    give factual statements about it supporting async use
    (fd.o #65141, Justin Lee)
  · Document the contents of .service files, and the fact that
    system services' filenames are constrained
    (fd.o #66608; Simon McVittie, Chengwei Yang)

• Be thread-safe by default on all platforms, even if
  dbus_threads_init_default() has not been called. For compatibility with
  older libdbus, library users should continue to call
  dbus_threads_init_default(): it is harmless to do so.
  (fd.o #54972, Simon McVittie)

• Add GetConnectionCredentials() method (fd.o #54445, Simon)

• New API: dbus_setenv(), a simple wrapper around setenv().
  Note that this is not thread-safe. (fd.o #39196, Simon)

• Add dbus-send --peer=ADDRESS (connect to a given peer-to-peer connection,
  like --address=ADDRESS in previous versions) and dbus-send --bus=ADDRESS
  (connect to a given bus, like dbus-monitor --address=ADDRESS).
  dbus-send --address still exists for backwards compatibility,
  but is no longer documented. (fd.o #48816, Andrey Mazo)

• Windows-specific:
  · "dbus-daemon --nofork" is allowed on Windows again. (fd.o #68852,
    Simon McVittie)

Fixes:

• Avoid an infinite busy-loop if a signal interrupts waitpid()
  (fd.o #68945, Simon McVittie)

• Clean up memory for parent nodes when objects are unexported
  (fd.o #60176, Thomas Fitzsimmons)

• Make dbus_connection_set_route_peer_messages(x, FALSE) behave as
  documented. Previously, it assumed its second parameter was TRUE.
  (fd.o #69165, Chengwei Yang)

• Escape addresses containing non-ASCII characters correctly
  (fd.o #53499, Chengwei Yang)

• Document <servicedir> search order correctly (fd.o #66994, Chengwei Yang)

• Don't crash on "dbus-send --session / x.y.z" which regressed in 1.7.4.
  (fd.o #65923, Chengwei Yang)

• If malloc() returns NULL in _dbus_string_init() or similar, don't free
  an invalid pointer if the string is later freed (fd.o #65959, Chengwei Yang)

• If malloc() returns NULL in dbus_set_error(), don't va_end() a va_list
  that was never va_start()ed (fd.o #66300, Chengwei Yang)

• fix build failure with --enable-stats (fd.o #66004, Chengwei Yang)

• fix a regression test on platforms with strict alignment (fd.o #67279,
  Colin Walters)

• Avoid calling function parameters "interface" since certain Windows headers
  have a namespace-polluting macro of that name (fd.o #66493, Ivan Romanov)

• Assorted Doxygen fixes (fd.o #65755, Chengwei Yang)

• Various thread-safety improvements to static variables (fd.o #68610,
  Simon McVittie)

• Make "make -j check" work (fd.o #68852, Simon McVittie)

• Fix a NULL pointer dereference on an unlikely error path
  (fd.o #69327, Sviatoslav Chagaev)

• Improve valgrind memory pool tracking (fd.o #69326,
  Sviatoslav Chagaev)

• Don't over-allocate memory in dbus-monitor (fd.o #69329,
  Sviatoslav Chagaev)

• dbus-monitor can monitor dbus-daemon < 1.5.6 again
  (fd.o #66107, Chengwei Yang)

• Unix-specific:
  · If accept4() fails with EINVAL, as it can on older Linux kernels
    with newer glibc, try accept() instead of going into a busy-loop.
    (fd.o #69026, Chengwei Yang)
  · If socket() or socketpair() fails with EINVAL or EPROTOTYPE,
    for instance on Hurd or older Linux with a new glibc, try without
    SOCK_CLOEXEC. (fd.o #69073; Pino Toscano, Chengwei Yang)
  · Fix a file descriptor leak on an error code path.
    (fd.o #69182, Sviatoslav Chagaev)
  · dbus-run-session: clear some unwanted environment variables
    (fd.o #39196, Simon)
  · dbus-run-session: compile on FreeBSD (fd.o #66197, Chengwei Yang)
  · Don't fail the autolaunch test if there is no DISPLAY (fd.o #40352, Simon)
  · Use dbus-launch from the builddir for testing, not the installed copy
    (fd.o #37849, Chengwei Yang)
  · Fix compilation if writev() is unavailable (fd.o #69409,
    Vasiliy Balyasnyy)
  · Remove broken support for LOCAL_CREDS credentials passing, and
    document where each credential-passing scheme is used (fd.o #60340,
    Simon McVittie)
  · Make autogen.sh work on *BSD by not assuming GNU coreutils functionality
    (fd.o #35881, #69787; Chengwei Yang)
  · dbus-monitor: be portable to NetBSD (fd.o #69842, Chengwei Yang)
  · dbus-launch: stop using non-portable asprintf (fd.o #37849, Simon)
  · Improve error reporting from the setuid activation helper (fd.o #66728,
    Chengwei Yang)

• Windows-specific:
  · Remove unavailable command-line options from 'dbus-daemon --help'
    (fd.o #42441, Ralf Habacker)
  · Add support for looking up local TCPv4 clients' credentials on
    Windows XP via the undocumented AllocateAndGetTcpExTableFromStack
    function (fd.o #66060, Ralf Habacker)
  · Fix insufficient dependency-tracking (fd.o #68505, Simon McVittie)
  · Don't include wspiapi.h, fixing a compiler warning (fd.o #68852,
    Simon McVittie)

• Internal changes:
  · add DBUS_ENABLE_ASSERT, DBUS_ENABLE_CHECKS for less confusing
    conditionals (fd.o #66142, Chengwei Yang)
  · improve verbose-mode output (fd.o #63047, Colin Walters)
  · consolidate Autotools and CMake build (fd.o #64875, Ralf Habacker)
  · fix various unused variables, unusual build configurations
    etc. (fd.o #65712, #65990, #66005, #66257, #69165, #69410, #70218;
    Chengwei Yang, Vasiliy Balyasnyy)

D-Bus 1.7.4 (2013-06-13)
==

The “but is your thread-safety thread-safe?” release.

Security fixes:

• CVE-2013-2168: Fix misuse of va_list that could be used as a denial
  of service for system services. Vulnerability reported by Alexandru Cornea.
  (Simon)

Dependencies:

• The Windows version of libdbus now contains a C++ source file, used
  to provide global initialization when the library is loaded.
  gcc (mingw*) users should ensure that g++ is also installed.

• The libxml2-based configuration reader (which hasn't worked for 2.5 years,
  and was never the recommended option) has been removed. Expat is now a
  hard dependency.

Enhancements:

• It should now be safe to call dbus_threads_init_default() from any thread,
  at any time. Authors of loadable modules and plugins that use libdbus
  should consider doing so during initialization.
  (fd.o #54972, Simon McVittie)

• Improve dbus-send documentation and command-line parsing (fd.o #65424,
  Chengwei Yang)

Unix-specific:
  · dbus-run-session: experimental new tool to start a temporary D-Bus
    session, e.g. for regression tests or a text console, replacing
    certain uses of dbus-launch which weren't really correct
    (fd.o #39196, Simon)

Other fixes:

• In dbus-daemon, don't crash if a .service file starts with key=value
  (fd.o #60853, Chengwei Yang)

• Unix-specific:
  · Fix a crash similar to CVE-2013-2168 the first time we try to use syslog
    on a platform not defining LOG_PERROR, such as Solaris or QNX.
    This regressed in 1.7.0. (Simon)
  · Fix an assertion failure if we try to activate systemd services before
    systemd connects to the bus (fd.o #50199, Chengwei Yang)
  · Avoid compiler warnings for ignoring the return from write()
    (Chengwei Yang)

• Windows-specific:
  · Under cmake, install runtime libraries (DLLs) into bin/ instead of lib/
    so that Windows finds them (fd.o #59733, Ralf Habacker)

D-Bus 1.7.2 (2013-04-25)
==

The “only partially opaque” release.

Configuration changes:

• On non-QNX Unix platforms, the default limit on fds per message in the
  session bus configuration has reduced from 4096 to 1024. The default
  limit used on the system bus was already 1024. On QNX, both limits are
  reduced further, to 128.

Enhancements:

• D-Bus Specification 0.21
  · Following Unicode Corrigendum #9, the noncharacters U+nFFFE, U+nFFFF,
    U+FDD0..U+FDEF are allowed in UTF-8 strings again. (fd.o #63072,
    Simon McVittie)

Fixes:

• Diagnose incorrect use of dbus_connection_get_data() with negative slot
  (i.e. before allocating the slot) rather than returning junk
  (fd.o #63127, Dan Williams)

• Fix a cmake build regression since 1.7.0 (fd.o #63682; Ralf Habacker,
  Simon McVittie)

• Unix-specific:
  · On Linux, link successfully with glibc 2.17 (fd.o #63166, Simon McVittie)
  · Under systemd, log to syslog only, not stderr, avoiding duplication
    (fd.o #61399, #39987; Colin Walters, Dagobert Michelsen)
  · Under systemd, remove unnecessary dependency on syslog.socket
    (fd.o #63531, Cristian Rodríguez)
  · Include alloca.h for alloca() if available, fixing compilation on
    Solaris 10 (fd.o #63071, Dagobert Michelsen)
  · Allow use of systemd-logind without the rest of systemd
    (fd.o #62585, Martin Pitt)
  · When built with CMake, link to librt and use the right path for
    meinproc's XSLT stylesheets (fd.o #61637, Ralf Habacker)
  · Reduce the default limit on number of fds per message to 128 under
    QNX, working around an arbitrary OS limit (fd.o #61176, Matt Fischer)

• Windows-specific:
  · Do not claim that all bus clients have the dbus-daemon's credentials;
    pick up local TCPv4 clients' credentials (process ID and security
    identifier, i.e. user) using GetExtendedTcpTable() (fd.o #61787,
    Ralf Habacker)

D-Bus 1.7.0 (2013-02-22)
==

The "Disingenuous Assertions" release.

This is a new development release, starting the 1.7.x branch. D-Bus 1.6
remains the recommended version for long-term-supported distributions
or the upcoming GNOME 3.8 release.

Build-time configuration changes:

• The --with-dbus-session-bus-default-address configure option is no longer
  supported. Use the new --with-dbus-session-bus-connect-address and
  --with-dbus-session-bus-listen-address options instead. On Windows, you
  usually want them to have the same argument; on Unix, the defaults are
  usually correct.

• Similarly, the DBUS_SESSION_BUS_DEFAULT_ADDRESS CMake variable is no longer
  supported; use the new DBUS_SESSION_BUS_LISTEN_ADDRESS and
  DBUS_SESSION_BUS_CONNECT_ADDRESS variables instead.

• cmake/cross-compile.sh has been removed. Instead, please use a
  cross-toolchain file (-DCMAKE_TOOLCHAIN_FILE) as documented at
  <http://www.vtk.org/Wiki/CMake_Cross_Compiling>; or use Autotools
  as documented in "info automake Cross-Compilation", and set
  PKG_CONFIG_PATH appropriately.

Requirements:

• Man pages now require xmlto (or either xmlto or meinproc, if using CMake).
• man2html is no longer used.

Enhancements:

• D-Bus Specification 0.20
  · actually say that /org/freedesktop/DBus is the object that
    implements o.fd.DBus (fd.o #51865, Colin Walters)
  · various reorganisation for better clarity (fd.o #38252, Simon McVittie)
  · stop claiming that all basic types work just like INT32 (strings don't!)

• The "source code" for the man pages is now Docbook XML, eliminating
  the outdated duplicate copies used when building with CMake.
  (fd.o #59805; Ralf Habacker, Simon McVittie)

Fixes:

• In the activation helper, when compiled for tests, do not reset the system
  bus address, fixing the regression tests. (fd.o #52202, Simon)

• Fix building with Valgrind 3.8, at the cost of causing harmless warnings
  with Valgrind 3.6 on some compilers (fd.o #55932, Arun Raghavan)

• Merge <servicehelper> from system-local.conf if necessary (fd.o #51560,
  Krzysztof Konopko)

• Under CMake, prefer xmlto over meinproc (fd.o #59733, Ralf Habacker)

• Stop duplicating CMake's own logic to find libexpat
  (fd.o #59733, Ralf Habacker)

• Don't assume CMake host and build system are the same (fd.o #59733,
  Ralf Habacker)

• Avoid deprecation warnings for GLib 2.35 (fd.o #59971, Simon McVittie)

• Unix-specific:
  · Check for functions in libpthread correctly, fixing compilation on
    (at least) OpenBSD (fd.o #47239, Simon)
  · Don't leak temporary fds pointing to /dev/null (fd.o #56927,
    Michel HERMIER)
  · Update sd-daemon.[ch] from systemd (fd.o #60681)
  · Add partial support for QNX (fd.o #60339, fd.o #61176; Matt Fischer)

• Windows-specific:
  · The default session bus listening and connecting address is now
    "autolaunch:", which makes D-Bus on Windows interoperate with itself
    and GDBus "out of the box". Use the configure options and cmake variables
    described above if you require a different autolaunch scope.
    (fd.o #38201, Simon McVittie)
  · Avoid a CMake warning under Cygwin (fd.o #59401, Ralf Habacker)

• Create session.d, system.d directories under CMake (fd.o #41319,
  Ralf Habacker)

D-Bus 1.6.8 (2012-09-28)
==

The "Fix one thing, break another" release.

• Follow up to CVE-2012-3524: The additional hardening
  work to use __secure_getenv() as a followup to bug #52202
  broke certain configurations of gnome-keyring.  Given
  the difficulty of making this work without extensive
  changes to gnome-keyring, use of __secure_getenv() is
  deferred.

D-Bus 1.6.6 (2012-09-28)
==

The "Clear the environment in your setuid binaries, please" release.

• CVE-2012-3524: Don't access environment variables (fd.o #52202)
  Thanks to work and input from Colin Walters, Simon McVittie,
  Geoffrey Thomas, and others.
• Unix-specific:
  · Fix compilation on Solaris (fd.o #53286, Jonathan Perkin)
  · Work around interdependent headers on OpenBSD by including sys/types.h
    before each use of sys/socket.h (fd.o #54418, Brad Smith)

D-Bus 1.6.4 (2012-07-18)
==

• Detect that users are "at the console" correctly when configured with
  a non-default path such as --enable-console-auth-dir=/run/console
  (fd.o #51521, Dave Reisner)

• Remove an incorrect assertion from DBusTransport (fd.o #51657,
  Simon McVittie)

• Make --enable-developer default to "no" (regression in 1.6.2;
  fd.o #51657, Simon McVittie)

• Windows-specific:
  · Launch dbus-daemon correctly if its path contains a space
    (fd.o #49450, Wolfgang Baron)

D-Bus 1.6.2 (2012-06-27)
==

The "Ice Cabbage" release.

• Change how we create /var/lib/dbus so it works under Automake >= 1.11.4
  (fd.o #51406, Simon McVittie)

• Don't return from dbus_pending_call_set_notify with a lock held on OOM
  (fd.o #51032, Simon McVittie)

• Disconnect "developer mode" (assertions, verbose mode etc.) from
  Automake maintainer mode. D-Bus developers should now configure with
  --enable-developer. Automake maintainer mode is now on by default;
  distributions can disable it with --disable-maintainer-mode.
  (fd.o #34671, Simon McVittie)

• Automatically define DBUS_STATIC_BUILD in static-only Autotools builds,
  fixing linking when targeting Windows (fd.o #33973; william, Simon McVittie)

• Unix-specific:
  · Check for libpthread under CMake on Unix (fd.o #47237, Simon McVittie)

D-Bus 1.6.0 (2012-06-05)
==

The “soul of this machine has improved” release.

This version starts a new stable branch of D-Bus: only bug fixes will
be accepted into 1.6.x. Other changes will now go to the 1.7.x branch.

Summary of changes since 1.4.x:

• New requirements
  · PTHREAD_MUTEX_RECURSIVE on Unix
  · compiler support for 64-bit integers (int64_t or equivalent)

• D-Bus Specification v0.19

• New dbus-daemon features
  · <allow own_prefix="com.example.Service"/> rules allow the service to
    own names like com.example.Service.Instance3
  · optional systemd integration when checking at_console policies
  · --nopidfile option, mainly for use by systemd
  · path_namespace and arg0namespace may appear in match rules
  · eavesdropping is disabled unless the match rule contains eavesdrop=true

• New public API
  · functions to validate various string types (dbus_validate_path() etc.)
  · dbus_type_is_valid()
  · DBusBasicValue, a union of every basic type

• Bug fixes
  · removed an unsafe reimplementation of recursive mutexes
  · dbus-daemon no longer busy-loops if it has far too many file descriptors
  · dbus-daemon.exe --print-address works on Windows
  · all the other bug fixes from 1.4.20

• Other major implementation changes
  · on Linux, dbus-daemon uses epoll if supported, for better scalability
  · dbus_threads_init() ignores its argument and behaves like
    dbus_threads_init_default() instead
  · removed the per-connection link cache, improving dbus-daemon performance

• Developer features
  · optional Valgrind instrumentation (--with-valgrind)
  · optional Stats interface on the dbus-daemon (--enable-stats)
  · optionally abort whenever malloc() fails (--enable-embedded-tests
    and export DBUS_MALLOC_CANNOT_FAIL=1)

Changes since 1.5.12:

• Be more careful about monotonic time vs. real time, fixing DBUS_COOKIE_SHA1
  spec-compliance (fd.o #48580, David Zeuthen)

• Don't use install(1) within the source/build trees, fixing the build as
  non-root when using OpenBSD install(1) (fd.o #48217, Antoine Jacoutot)

• Add missing commas in some tcp and nonce-tcp addresses, and remove
  an unused duplicate copy of the nonce-tcp transport in Windows builds
  (fd.o #45896, Simon McVittie)

D-Bus 1.5.12 (2012-03-27)
==

The “Big Book of Science” release.

• Add public API to validate various string types:
  dbus_validate_path(), dbus_validate_interface(), dbus_validate_member(),
  dbus_validate_error_name(), dbus_validate_bus_name(), dbus_validate_utf8()
  (fd.o #39549, Simon McVittie)

• Turn DBusBasicValue into public API so bindings don't need to invent their
  own "union of everything" type (fd.o #11191, Simon McVittie)

• Enumerate data files included in the build rather than using find(1)
  (fd.o #33840, Simon McVittie)

• Add support for policy rules like <allow own_prefix="com.example.Service"/>
  in dbus-daemon (fd.o #46273, Alban Crequy)

• Windows-specific:
  · make dbus-daemon.exe --print-address (and --print-pid) work again
    on Win32, but not on WinCE (fd.o #46049, Simon McVittie)
  · fix duplicate case value when compiling against mingw-w64
    (fd.o #47321, Andoni Morales Alastruey)

D-Bus 1.5.10 (2012-02-21)
==

The "fire in Delerium" release.

On Unix platforms, PTHREAD_MUTEX_RECURSIVE (as specified in POSIX 2008 Base
and SUSv2) is now required.

• D-Bus Specification 0.19:
  · Formally define unique connection names and well-known bus names,
    and document best practices for interface, bus, member and error names,
    and object paths (fd.o #37095, Simon McVittie)
  · Document the search path for session and system services on Unix, and
    where they should be installed by build systems (fd.o #21620, fd.o #35306;
    Simon McVittie)
  · Document the systemd transport (fd.o #35232, Lennart Poettering)

• Make dbus_threads_init() use the same built-in threading implementation
  as dbus_threads_init_default(); the user-specified primitives that it
  takes as a parameter are now ignored (fd.o #43744, Simon McVittie)

• Allow all configured auth mechanisms, not just one (fd.o #45106,
  Pavel Strashkin)

• Improve cmake build system (Ralf Habacker):
  · simplify XML parser dependencies (fd.o #41027)
  · generate build timestamp (fd.o #41029)
  · only create batch files on Windows
  · fix option and cache syntax
  · add help-options target
  · share dbus-arch-deps.h.in with autotools rather than having our
    own version (fd.o #41033)

• Build tests successfully with older GLib, as found in e.g. Debian 6
  (fd.o #41219, Simon McVittie)

• Avoid use of deprecated GThread API (fd.o #44413, Martin Pitt)

• Build documentation correctly if man2html doesn't support filenames on
  its command-line (fd.o #43875, Jack Nagel)

• Improve test coverage. To get even more coverage, run the tests with
  DBUS_TEST_SLOW=1 (fd.o #38285, #42811; Simon McVittie)

• Reduce the size of the shared library by moving functionality only used
  by dbus-daemon, tests etc. into their internal library and deleting
  unused code (fd.o #34976, #39759; Simon McVittie)

• Add dbus-daemon --nopidfile option, overriding the configuration, for
  setups where the default configuration must include <pidfile/> to avoid
  breaking traditional init, but the pid file is in fact unnecessary; use
  it under systemd to improve startup time a bit (fd.o #45520,
  Lennart Poettering)

• Optionally (if configured --with-valgrind) add instrumentation to debug
  libdbus and associated tools more meaningfully under Valgrind
  (fd.o #37286, Simon McVittie)

• Improve the dbus-send(1) man page (fd.o #14005, Simon McVittie)

• Make dbus-protocol.h compatible with C++11 (fd.o #46147, Marc Mutz)

• If tests are enabled and DBUS_MALLOC_CANNOT_FAIL is set in the environment,
  abort on failure to malloc() (like GLib does), to turn runaway memory leaks
  into a debuggable core-dump if a resource limit is applied (fd.o #41048,
  Simon McVittie)

• Don't crash if realloc() returns NULL in a debug build (fd.o #41048,
  Simon McVittie)

• Unix-specific:
  · Replace our broken reimplementation of recursive mutexes, which has
    been broken since 2006, with an ordinary pthreads recursive mutex
    (fd.o #43744; Sigmund Augdal, Simon McVittie)
  · Use epoll(7) for a more efficient main loop in Linux; equivalent patches
    welcomed for other OSs' equivalents like kqueue, /dev/poll, or Solaris
    event ports (fd.o #33337; Simon McVittie, Ralf Habacker)
  · When running under systemd, use it instead of ConsoleKit to check
    whether to apply at_console policies (fd.o #39609, Lennart Poettering)
  · Avoid a highly unlikely fd leak (fd.o #29881, Simon McVittie)
  · Don't close invalid fd -1 if getaddrinfo fails (fd.o #37258, eXeC001er)
  · Don't touch ~/.dbus and ~/.dbus-keyrings when running 'make installcheck'
    (fd.o #41218, Simon McVittie)
  · Stop pretending we respect XDG_DATA_DIRS for system services: the launch
    helper doesn't obey environment variables to avoid privilege escalation
    attacks, so make the system bus follow the same rules
    (fd.o #21620, Simon McVittie)

• Windows-specific:
  · Find the dbus-daemon executable next to the shared library (fd.o #41558;
    Jesper Dam, Ralf Habacker)
  · Remove the faulty implementation of _dbus_condvar_wake_all (fd.o #44609,
    Simon McVittie)

D-Bus 1.5.8 (2011-09-21)
==

The "cross-metering" release.

In addition to dead code removal and refactoring, this release contains all
of the bugfixes from 1.4.16.

• Clean up dead code, and make more warnings fatal in development builds
  (fd.o #39231, fd.o #41012; Simon McVittie)

• If full test coverage is requested via --enable-tests, strictly require
  Python, pygobject and dbus-python, which are required by some tests; if not,
  and Python is missing, skip those tests rather than failing
  (fd.o #37847, Simon McVittie)

• When using cmake, provide the same version-info API in the installed headers
  as for autotools (DBUS_VERSION, etc.) (fd.o #40905, Ralf Habacker)

• Add a regression test for fd.o #38005 (fd.o #39836, Simon McVittie)

• Make "NOCONFIGURE=1 ./autogen.sh" not run configure (Colin Walters)

• Add _DBUS_STATIC_ASSERT and use it to check invariants (fd.o #39636,
  Simon McVittie)

• Fix duplicates in authors list (Ralf Habacker)

• Fix broken links from dbus-tutorial.html if $(htmldir) != $(docdir)
  (fd.o #39879, Chris Mayo)

• Fix a small memory leak, and a failure to report errors, when updating
  a service file entry for activation (fd.o #39230, Simon McVittie)

• Unix-specific:
  · Clean up (non-abstract) Unix sockets on bus daemon exit (fd.o #38656;
    Brian Cameron, Simon McVittie)
  · On systems that use libcap-ng but not systemd, drop supplemental groups
    when switching to the daemon user (Red Hat #726953, Steve Grubb)
  · Make the cmake build work again on GNU platforms (fd.o #29228,
    Simon McVittie)
  · Fix compilation on non-C99 systems that have inttypes.h but not stdint.h,
    like Solaris (fd.o #40313, Dagobert Michelsen)
  · Define CMSG_ALIGN, CMSG_LEN, CMSG_SPACE on Solaris < 10
    (fd.o #40235, Simon McVittie)
  · Cope with Unixes that don't have LOG_PERROR, like Solaris 10
    (fd.o #39987, Simon McVittie)
  · Cope with platforms whose vsnprintf violates both POSIX and C99, like
    Tru64, IRIX and HP-UX (fd.o #11668, Simon McVittie)

• Windows-specific:
  · Fix compilation on MSVC, which doesn't understand "inline" with its
    C99 meaning (fd.o #40000; Ralf Habacker, Simon McVittie)
  · Fix misuse of GPid in test/dbus-daemon.c (fd.o #40003, Simon McVittie)
  · Fix cross-compilation to Windows with Automake (fd.o #40003, Simon McVittie)

D-Bus 1.5.6 (2011-07-29)
==

The "weird, gravy-like aftertaste" release.

In addition to new features and refactoring, this release contains all of the
bugfixes from 1.4.14.

Potentially incompatible (Bustle and similar debugging tools will need
changes to work as intended):

• Do not allow match rules to "eavesdrop" (receive messages intended for a
  different recipient) by mistake: eavesdroppers must now opt-in to this
  behaviour by putting "eavesdrop='true'" in the match rule, which will
  not have any practical effect on buses where eavesdropping is not allowed
  (fd.o #37890, Cosimo Alfarano)

Other changes:

• D-Bus Specification version 0.18 (fd.o #37890, fd.o #39450, fd.o #38252;
  Cosimo Alfarano, Simon McVittie)
  · add the "eavesdrop" keyword to match rules
  · define eavesdropping, unicast messages and broadcast messages
  · stop claiming that match rules are needed to match unicast messages to you
  · promote the type system to be a top-level section

• Use DBUS_ERROR_OBJECT_PATH_IN_USE if dbus_connection_try_register_object_path
  or dbus_connection_try_register_fallback fails, not ...ADDRESS_IN_USE,
  and simplify object-path registration (fd.o #38874, Jiří Klimeš)

• Consistently use atomic operations on everything that is ever manipulated
  via atomic ops, as was done for changes to DBusConnection's refcount in
  1.4.12 (fd.o #38005, Simon McVittie)

• Fix a file descriptor leak when connecting to a TCP socket (fd.o #37258,
  Simon McVittie)

• Make "make check" in a clean tree work, by not running tests until
  test data has been set up (fd.o #34405, Simon McVittie)

• The dbus-daemon no longer busy-loops if it has a very large number of file
  descriptors (fd.o #23194, Simon McVittie)

• Refactor message flow through dispatching to avoid locking violations if
  the bus daemon's message limit is hit; remove the per-connection link cache,
  which was meant to improve performance, but now reduces it (fd.o #34393,
  Simon McVittie)

• Some cmake fixes (Ralf Habacker)

• Remove dead code, mainly from DBusString (fd.o #38570, fd.o #39610;
  Simon McVittie, Lennart Poettering)

• Stop storing two extra byte order indicators in each D-Bus message
  (fd.o #38287, Simon McVittie)

• Add an optional Stats interface which can be used to get statistics from
  a running dbus-daemon if enabled at configure time with --enable-stats
  (fd.o #34040, Simon McVittie)

• Fix various typos (fd.o #27227, fd.o #38284; Sascha Silbe, Simon McVittie)

• Documentation (fd.o #36156, Simon McVittie):
  · let xsltproc be overridden as usual: ./configure XSLTPROC=myxsltproc
  · install more documentation automatically, including man2html output
  · put dbus.devhelp in the right place (it must go in ${htmldir})

• Unix-specific:
  · look for system services in /lib/dbus-1/system-services in addition to all
    the other well-known locations; note that this should always be /lib,
    even on platforms where shared libraries on the root FS would go in /lib64,
    /lib/x86_64-linux-gnu or similar (fd.o #35229, Lennart Poettering)
  · opt-in to fd passing on Solaris (fd.o #33465, Simon McVittie)

• Windows-specific (Ralf Habacker):
  · fix use of a mutex for autolaunch server detection
  · don't crash on malloc failure in _dbus_printf_string_upper_bound

D-Bus 1.5.4 (2011-06-10)
==

Security (local denial of service):

• Byte-swap foreign-endian messages correctly, preventing a long-standing
  local DoS if foreign-endian messages are relayed through the dbus-daemon
  (backporters: this is git commit c3223ba6c401ba81df1305851312a47c485e6cd7)
  (CVE-2011-2200, fd.o #38120, Debian #629938; Simon McVittie)

New things:

• The constant to use for an infinite timeout now has a name,
  DBUS_TIMEOUT_INFINITE. It is numerically equivalent to 0x7fffffff (INT32_MAX)
  which can be used for source compatibility with older versions of libdbus.

• If GLib and DBus-GLib are already installed, more tests will be built,
  providing better coverage. The new tests can also be installed via
      ./configure --enable-installed-tests
  for system integration testing, if required. (fd.o #34570, Simon McVittie)

Changes:

• Consistently use atomic operations for the DBusConnection's refcount,
  fixing potential threading problems (fd.o #38005, Simon McVittie)

• Don't use -Wl,--gc-sections by default: in practice the size decrease is
  small (300KiB on x86-64) and it frequently doesn't work in unusual
  toolchains. To optimize for minimum installed size, you should benchmark
  various possibilities for CFLAGS and LDFLAGS, and set the best flags for
  your particular toolchain at configure time. (fd.o #33466, Simon McVittie)

• Use #!/bin/sh for run-with-tmp-session-bus.sh, making it work on *BSD
  (fd.o #35880, Timothy Redaelli)

• Use ln -fs to set up dbus for systemd, which should fix reinstallation
  when not using a DESTDIR (fd.o #37870, Simon McVittie)

• Windows-specific changes:
  · don't try to build dbus-daemon-launch-helper (fd.o #37838, Mark Brand)

D-Bus 1.5.2 (2011-06-01)
==

The "Boar Hunter" release.

Notes for distributors:

  This version of D-Bus no longer uses -fPIE by default. Distributions wishing
  to harden the dbus-daemon and dbus-launch-helper can re-enable this if their
  toolchain supports it reliably, via something like:

    ./configure CFLAGS=-fPIE LDFLAGS="-pie -Wl,-z,relro"

  or by using distribution-specific wrappers such as Debian's hardening-wrapper.

Changes:

  • D-Bus Specification v0.17
    · Reserve the extra characters used in signatures by GVariant
      (fd.o #34529, Simon McVittie)
    · Define the ObjectManager interface (fd.o #34869, David Zeuthen)
  • Don't force -fPIE: distributions and libtool know better than we do whether
    it's desirable (fd.o #16621, fd.o #27215; Simon McVittie)
  • Allow --disable-gc-sections, in case your toolchain offers the
    -ffunction-sections, -fdata-sections and -Wl,--gc-sections options
    but they're broken, as seen on Solaris (fd.o #33466, Simon McVittie)
  • Install dbus-daemon and dbus-daemon-launch-helper in a more normal way
    (fd.o #14512; Simon McVittie, loosely based on a patch from Luca Barbato)
  • Ensure that maintainers upload documentation with the right permissions
    (fd.o #36130, Simon McVittie)
  • Don't force users of libdbus to be linked against -lpthread, -lrt
    (fd.o #32827, Simon McVittie)
  • Log system-bus activation information to syslog (fd.o #35705,
    Colin Walters)
  • Log messages dropped due to quotas to syslog (fd.o #35358,
    Simon McVittie)
  • Make the nonce-tcp transport work on Unix (fd.o #34569, Simon McVittie)
  • On Unix, if /var/lib/dbus/machine-id cannot be read, try /etc/machine-id
    (fd.o #35228, Lennart Poettering)
  • In the regression tests, don't report fds as "leaked" if they were open
    on startup (fd.o #35173, Simon McVittie)
  • Make dbus-monitor bail out if asked to monitor more than one bus,
    rather than silently using the last one (fd.o #26548, Will Thompson)
  • Clarify documentation (fd.o #35182, Simon McVittie)
  • Clean up minor dead code and some incorrect error handling
    (fd.o #33128, fd.o #29881; Simon McVittie)
  • Check that compiler options are supported before using them (fd.o #19681,
    Simon McVittie)
  • Windows:
    • Remove obsolete workaround for winioctl.h (fd.o #35083, Ralf Habacker)

D-Bus 1.5.0 (2011-04-11)
==

The "you never know when you need to tow something from your giant
flying shark" release.

  • D-Bus Specification v0.16
    · Add support for path_namespace and arg0namespace in match rules
      (fd.o #24317, #34870; Will Thompson, David Zeuthen, Simon McVittie)
    · Make argNpath support object paths, not just object-path-like strings,
      and document it better (fd.o #31818, Will Thompson)
  • Let the bus daemon implement more than one interface (fd.o #33757,
    Simon McVittie)
  • Optimize _dbus_string_replace_len to reduce waste (fd.o #21261,
    Roberto Guido)
  • Require user intervention to compile with missing 64-bit support
    (fd.o #35114, Simon McVittie)
  • Add dbus_type_is_valid as public API (fd.o #20496, Simon McVittie)
  • Raise UnknownObject instead of UnknownMethod for calls to methods on
    paths that are not part of the object tree, and UnknownInterface for calls
    to unknown interfaces in the bus daemon (fd.o #34527, Lennart Poettering)

D-Bus 1.4.8 (2011-04-08)
==

The "It's like the beginning of a lobster" release.

  • Rename configure.in to configure.ac, and update it to modern conventions
    (fd.o #32245; Javier Jardón, Simon McVittie)
  • Correctly give XDG_DATA_HOME priority over XDG_DATA_DIRS (fd.o #34496,
    Anders Kaseorg)
  • Prevent X11 autolaunching if $DISPLAY is unset or empty, and add
    --disable-x11-autolaunch configure option to prevent it altogether
    in embedded environments (fd.o #19997, NB#219964; Simon McVittie)
  • Install the documentation, and an index for Devhelp (fd.o #13495,
    Debian #454142; Simon McVittie, Matthias Clasen)
  • If checks are not disabled, check validity of string-like types and
    booleans when sending them (fd.o #16338, NB#223152; Simon McVittie)
  • Add UnknownObject, UnknownInterface, UnknownProperty and PropertyReadOnly
    errors to dbus-shared.h (fd.o #34527, Lennart Poettering)
  • Break up a huge conditional in config-parser so gcov can produce coverage
    data (fd.o #10887, Simon McVittie)
  • List which parts of the Desktop Entry specification are applicable to
    .service files (fd.o #19159, Sven Herzberg)
  • Don't suppress service activation if two services have the same Exec=
    (fd.o #35750, Colin Walters)
  • Windows:
    · Avoid the name ELEMENT_TYPE due to namespace-pollution from winioctl.h
      (Andre Heinecke)
    · Include _dbus_path_is_absolute in libdbus on Windows, fixing compilation
      (fd.o #32805, Mark Brand)

D-Bus 1.4.6 (2010-02-17)
==

The "1, 2, miss a few, 99, 100" release.

  • Remove unfinished changes intended to support GTest-based tests,
    which were mistakenly included in 1.4.4

D-Bus 1.4.4 (2010-02-17)
==

  • Switch back to using even micro versions for stable releases; 1.4.1
    should have been called 1.4.2, so skip that version number
  • Don't leave bad file descriptors being watched when spawning processes,
    which could result in a busy-loop (fd.o #32992, NB#200248; possibly
    also LP#656134, LP#680444, LP#713157)
  • Check for MSG_NOSIGNAL correctly
  • Fix failure to detect abstract socket support (fd.o #29895)
  • Make _dbus_system_logv actually exit with DBUS_SYSTEM_LOG_FATAL
    (fd.o #32262, NB#180486)
  • Improve some error code paths (fd.o #29981, fd.o #32264, fd.o #32262,
    fd.o #33128, fd.o #33277, fd.o #33126, NB#180486)
  • Avoid possible symlink attacks in /tmp during compilation (fd.o #32854)
  • Tidy up dead code (fd.o #25306, fd.o #33128, fd.o #34292, NB#180486)
  • Improve gcc malloc annotations (fd.o #32710)
  • If the system bus is launched via systemd, protect it from the OOM killer
  • Documentation improvements (fd.o #11190)
  • Avoid readdir_r, which is difficult to use correctly (fd.o #8284,
    fd.o #15922, LP#241619)
  • Cope with invalid files in session.d, system.d (fd.o #19186,
    Debian #230231)
  • Don't distribute generated files that embed our builddir (fd.o #30285,
    fd.o #34292)
  • Raise the system bus's fd limit to be sufficient for its configuration
    (fd.o #33474, LP#381063)
  • Fix syslog string processing
  • Ignore -Waddress
  • Remove broken gcov parsing code and --enable-gcov, and replace them
    with lcov HTML reports and --enable-compiler-coverage (fd.o #10887)
  • Windows:
    · avoid live-lock in Windows CE due to unfair condition variables
  • OpenBSD:
    · support credentials-passing (fd.o #32542)
  • Solaris:
    · opt-in to thread safety (fd.o #33464)

D-Bus 1.4.1 (20 December 2010)
==

 • Fix for CVE-2010-4352: sending messages with excessively-nested variants can
   crash the bus. The existing restriction to 64-levels of nesting previously
   only applied to the static type signature; now it also applies to dynamic
   nesting using variants. Thanks to Rémi Denis-Courmont for discoving this
   issue.
 • OS X portability fixes, including launchd support.
 • Windows autolaunch improvements.
 • Various bug fixes.

D-Bus 1.4.0 (6 Sep 2010)
==
 - systemd hookup

D-Bus 1.3.1 (23 June 2010)
==
 - New standardized PropertiesChanged signal in the properties interface
 - Various portability fixes, in particular to Windows platforms
 - Support forking bus services, for compatibility

D-Bus 1.3.0 (29 July 2009)
==
 - ability for dbus-send to send to any bus (--address)
 - file descriptor passing on Unix socket transports
 - use of GCC atomic intrinsics for better processor support
   (requires -march=i486 or above for x86 compilation)
 - thread-safe FD_CLOEXEC setting on recent Linux kernels (2.6.24-27 and up)
   and glibc (2.9 for pipe2 and 2.10 for accept4)
 - feature negotiation in the bus daemon<|MERGE_RESOLUTION|>--- conflicted
+++ resolved
@@ -1,4 +1,3 @@
-<<<<<<< HEAD
 D-Bus 1.11.10 (UNRELEASED)
 ==
 
@@ -7,21 +6,6 @@
 • AppArmor support requires at least libapparmor 2.8.95, reduced
   from 2.10 in previous versions. One test requires 2.10 and is
   skipped if building with an older version.
-=======
-D-Bus 1.10.18 (UNRELEASED)
-==
-
-...
-
-D-Bus 1.10.16 (2017-02-16)
-==
-
-The “super digging powers” release.
-
-The fixes in this release are arguably security fixes, but if they
-affect you, please take this opportunity to rethink how you are
-configuring dbus.
->>>>>>> fea69f06
 
 Enhancements:
 
@@ -29,7 +13,6 @@
   stable and Debian testing in addition to the older Ubuntu that is
   the default (fd.o #98889, Simon McVittie)
 
-<<<<<<< HEAD
 • Avoid some deprecated CMake functions (fd.o #99586, Ralf Habacker)
 
 • Silence many -Wswitch-enum and -Wswitch-default warnings
@@ -46,6 +29,23 @@
   Ralf Habacker)
 
 Fixes:
+
+• Prevent symlink attacks in the nonce-tcp transport on Unix that could
+  allow an attacker to overwrite a file named "nonce", in a directory
+  that the user running dbus-daemon can write, with a random value
+  known only to the user running dbus-daemon. This is unlikely to be
+  exploitable in practice, particularly since the nonce-tcp transport
+  is really only useful on Windows.
+
+  On Unix systems we strongly recommend using only the unix: and systemd:
+  transports, together with EXTERNAL authentication. These are the only
+  transports and authentication mechanisms enabled by default.
+
+  (fd.o #99828, Simon McVittie)
+
+• Avoid symlink attacks in the "embedded tests", which are not enabled
+  by default and should never be enabled in production builds of dbus.
+  (fd.o #99828, Simon McVittie)
 
 • Fix the implementation of re-enabling a timeout so that its
   countdown is restarted as intended, instead of continually
@@ -95,26 +95,6 @@
 
 • Do not print verbose messages' timestamps to stderr if the actual message
   has been redirected to the Windows debug port (fd.o #99749, Ralf Habacker)
-=======
-Fixes:
-
-• Prevent symlink attacks in the nonce-tcp transport on Unix that could
-  allow an attacker to overwrite a file named "nonce", in a directory
-  that the user running dbus-daemon can write, with a random value
-  known only to the user running dbus-daemon. This is unlikely to be
-  exploitable in practice, particularly since the nonce-tcp transport
-  is really only useful on Windows.
-
-  On Unix systems we strongly recommend using only the unix: and systemd:
-  transports, together with EXTERNAL authentication. These are the only
-  transports and authentication mechanisms enabled by default.
-
-  (fd.o #99828, Simon McVittie)
-
-• Avoid symlink attacks in the "embedded tests", which are not enabled
-  by default and should never be enabled in production builds of dbus.
-  (fd.o #99828, Simon McVittie)
->>>>>>> fea69f06
 
 D-Bus 1.11.8 (2016-11-28)
 ==
