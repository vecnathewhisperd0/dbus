D-Bus 1.9.0 (UNRELEASED)
==

Requirements:

• Support for the systemd: (LISTEN_FDS) pseudo-transport on Linux now
  requires the sd-daemon shared library, dropping the embedded convenience
  copy (fd.o #71818, Simon)

Build-time configuration changes:

• The CMake build system now builds the same shared library name as Autotools
  on at least Linux and Windows:
  - on Linux (and perhaps other Unix platforms), it previously built
    libdbus-1.so, but now builds libdbus-1.so.3.* with development
    symlink libdbus-1.so and SONAME/symlink libdbus-1.so.3
  - on Windows, it previously built either libdbus-1.dll (release) or
    libdbus-1d.dll (debug), but now builds libdbus-1-3.dll, copied to
    libdbus-1.dll for compatibility with older applications.
  (fd.o #74117, Ralf Habacker)

Enhancements:

• on Unix platforms, disable Nagle's algorithm on TCP connections to improve
  initial latency (fd.o #75544, Matt Hoosier)

• use backtrace() if it is in -lexecinfo instead of libc, as on NetBSD
  (fd.o #69702, Patrick Welche)

Fixes:

<<<<<<< HEAD
• fix an incorrect error message if a Unix socket path is too long
  (fd.o #73887, Antoine Jacoutot)

• in an MSYS/Cygwin environment, pass Unix-style filenames to xmlto,
  fixing documentation generation (fd.o #75860, Руслан Ижбулатов)

• in Unix with X11, avoid giving dbus-launch a misleading argv[0]
  in ps(1) (fd.o #69716, Chengwei Yang)

• avoid calling poll() with timeout < -1, which is considered invalid
  on FreeBSD and NetBSD (fd.o #78480, Jaap Boender)

• be portable to BSD-derived platforms where O_CLOEXEC is unavailable in libc
  (like Mac OS X 10.6), or available in libc but unsupported by the kernel
  (fd.o #77032; rmvsxop, OBATA Akio, Patrick Welche)
=======
• Check for libsystemd from systemd >= 209, falling back to
  the older separate libraries if not found (Umut Tezduyar Lindskog,
  Simon McVittie)
>>>>>>> 467f7a6d

• Fix compilation with --enable-stats (fd.o #81043, Gentoo #507232;
  Alban Crequy)

<<<<<<< HEAD
• Fix include path for test/internal/*.c with cmake (Ralf Habacker)

• Change DBUS_TYPE_G_BYTE_ARRAY reference in dbus-tutorial.xml
  to the correct DBUS_TYPE_G_UCHAR_ARRAY (fd.o #80795, Thomas Haller)
=======
• Improve documentation for running tests on Windows (fd.o #41252,
  Ralf Habacker)
>>>>>>> 467f7a6d

D-Bus 1.8.6 (2014-06-02)
==

Security fixes:

• On Linux ≥ 2.6.37-rc4, if sendmsg() fails with ETOOMANYREFS, silently drop
  the message. This prevents an attack in which a malicious client can
  make dbus-daemon disconnect a system service, which is a local
  denial of service.
  (fd.o #80163, CVE-2014-3532; Alban Crequy)

• Track remaining Unix file descriptors correctly when more than one
  message in quick succession contains fds. This prevents another attack
  in which a malicious client can make dbus-daemon disconnect a system
  service.
  (fd.o #79694, fd.o #80469, CVE-2014-3533; Alejandro Martínez Suárez,
  Simon McVittie, Alban Crequy)

Other fixes:

• When dbus-launch --exit-with-session starts a dbus-daemon but then cannot
  attach to a session, kill the dbus-daemon as intended
  (fd.o #74698, Роман Донченко)

D-Bus 1.8.4 (2014-06-10)
==

Security fix:

• Alban Crequy at Collabora Ltd. discovered and fixed a denial-of-service
  flaw in dbus-daemon, part of the reference implementation of D-Bus.
  Additionally, in highly unusual environments the same flaw could lead to
  a side channel between processes that should not be able to communicate.
  (CVE-2014-3477, fd.o #78979)

D-Bus 1.8.2 (2014-04-30)
==

The “nobody wants red” release.

Enhancements:

• in the CMake build system, add some hints for Linux users cross-compiling
  Windows D-Bus binaries to be able to run tests under Wine
  (fd.o #41252, Ralf Habacker)

• add Documentation key to dbus.service (fd.o #77447, Cameron Norman)

Fixes:

• in "dbus-uuidgen --ensure", try to copy systemd's /etc/machine-id
  to /var/lib/dbus/machine-id instead of generating an entirely new ID
  (fd.o #77941, Simon McVittie)

• if dbus-launch receives an X error very quickly, do not kill
  unrelated processes (fd.o #74698, Роман Донченко)

• on Windows, allow up to 8K connections to the dbus-daemon, instead of the
  previous 64 (fd.o #71297; Cristian Onet, Ralf Habacker)

• cope with \r\n newlines in regression tests, since on Windows,
  dbus-daemon.exe uses text mode (fd.o #75863, Руслан Ижбулатов)

D-Bus 1.8.0 (2014-01-20)
==

The “Wolverine distrusts my printer” release.

This starts a new stable branch. The 1.6.x branch is now considered to be
outdated, and will only receive fixes for serious bugs such as security
flaws. The 1.4.x and 1.2.x branches no longer have upstream support and
are unlikely to get any more releases, but if distributors still need to
support them, please share security patches via upstream.

Summary of changes since 1.6.x:

• libdbus always behaves as if dbus_threads_init_default() had been called
  (thread-safety by default)
• new dbus-run-session tool, replacing certain misuses of dbus-launch
• dbus-monitor can talk to outdated versions of dbus-daemon again
• new org.freedesktop.DBus.GetConnectionCredentials method
• GetConnectionUnixProcessID also works correctly on Windows, returning
  the Windows process ID
• GetConnectionWindowsSID returns the correct SID on Windows
• expat is required, libxml2 can no longer be used as a substitute
• the userDB cache is required, and cannot be disabled
• a 64-bit integer type (either int, long, long long or _int64) is required
• better systemd-journald integration on Linux
• fixed long-standing fd and array leaks when failing to parse a message
• fixed referenced-but-never-freed parent nodes (effectively memory leaks)
  when using certain object-path allocation patterns, notably in Avahi
• better defaults for Windows support
• better CMake support
• better portability to mingw32, FreeBSD, NetBSD, QNX and Hurd
• the source language for the man pages is now Docbook XML

Enhancements since 1.7.10:

• Enhance the CMake build system to check for GLib and compile/run
  a subset of the regression tests (fd.o #41252, #73495; Ralf Habacker)

Fixes since 1.7.10:

• don't rely on va_copy(), use DBUS_VA_COPY() wrapper (fd.o #72840,
  Ralf Habacker)

• fix compilation of systemd journal support on older systemd versions where
  sd-journal.h doesn't include syslog.h (fd.o #73455, Ralf Habacker)

• fix compilation on older MSVC versions by including stdlib.h
  (fd.o #73455, Ralf Habacker)

• Allow <allow_anonymous/> to appear in an included configuration file
  (fd.o #73475, Matt Hoosier)

Test behaviour changes since 1.7.10:

• If the tests crash with an assertion failure, they no longer default to
  blocking for a debugger to be attached. Set DBUS_BLOCK_ON_ABORT in the
  environment if you want the old behaviour.

• To improve debuggability, the dbus-daemon and dbus-daemon-eavesdrop tests
  can be run with an external dbus-daemon by setting
  DBUS_TEST_DAEMON_ADDRESS in the environment. Test-cases that require
  an unusually-configured dbus-daemon are skipped.

D-Bus 1.7.10 (2014-01-06)
==

The “weighted companion cube” release.

This is a release candidate for D-Bus 1.8.

D-Bus Specification 0.23:

• don't require messages with no INTERFACE to be dispatched
  (fd.o #68597, Simon McVittie)

• document "tcp:bind=..." and "nonce-tcp:bind=..." (fd.o #72301,
  Chengwei Yang)

• define "listenable" and "connectable" addresses, and discuss
  the difference (fd.o #61303, Simon McVittie)

Enhancements:

• support printing Unix file descriptors in dbus-send, dbus-monitor
  (fd.o #70592, Robert Ancell)

• don't install systemd units if --disable-systemd is given
  (fd.o #71818, Chengwei Yang)

Fixes:

• don't leak memory on out-of-memory while listing activatable or
  active services (fd.o #71526, Radoslaw Pajak)

• fix undefined behaviour in a regression test (fd.o #69924, DreamNik)

• escape Unix socket addresses correctly (fd.o #46013, Chengwei Yang)

• on SELinux systems, don't assume that SECCLASS_DBUS, DBUS__ACQUIRE_SVC
  and DBUS__SEND_MSG are numerically equal to their values in the
  reference policy (fd.o #88719, osmond sun)

• define PROCESS_QUERY_LIMITED_INFORMATION if missing from MinGW < 4 headers
  (fd.o #71366, Matt Fischer)

• define WIN32_LEAN_AND_MEAN to avoid conflicts between winsock.h and
  winsock2.h (fd.o #71405, Matt Fischer)

• do not return failure from _dbus_read_nonce() with no error set,
  preventing a potential crash (fd.o #72298, Chengwei Yang)

• on BSD systems, avoid some O(1)-per-process memory and fd leaks in kqueue,
  preventing test failures (fd.o #69332, fd.o #72213; Chengwei Yang)

• fix warning spam on Hurd by not trying to set SO_REUSEADDR on Unix sockets,
  which doesn't do anything anyway on at least Linux and FreeBSD
  (fd.o #69492, Simon McVittie)

• fix use of TCP sockets on FreeBSD and Hurd by tolerating EINVAL from
  sendmsg() with SCM_CREDS (retrying with plain send()), and looking
  for credentials more correctly (fd.o #69492, Simon McVittie)

• ensure that tests run with a temporary XDG_RUNTIME_DIR to avoid
  getting mixed up in XDG/systemd "user sessions" (fd.o #61301,
  Simon McVittie)

• refresh cached policy rules for existing connections when bus
  configuration changes (fd.o #39463, Chengwei Yang)

D-Bus 1.7.8 (2013-11-01)
==

The “extreme hills” release.

Dependencies:

• If systemd support is enabled, libsystemd-journal is now required.

Enhancements:

• When activating a non-systemd service under systemd, annotate its
  stdout/stderr with its bus name in the Journal. Known limitation:
  because the socket is opened before forking, the process will still be
  logged as if it had dbus-daemon's process ID and user ID.
  (fd.o #68559, Chengwei Yang)

• Document more configuration elements in dbus-daemon(1)
  (fd.o #69125, Chengwei Yang)

Fixes:

• Don't leak string arrays or fds if dbus_message_iter_get_args_valist()
  unpacks them and then encounters an error (fd.o #21259, Chengwei Yang)

• If compiled with libaudit, retain CAP_AUDIT_WRITE so we can write
  disallowed method calls to the audit log, fixing a regression in 1.7.6
  (fd.o #49062, Colin Walters)

• path_namespace='/' in match rules incorrectly matched nothing; it
  now matches everything. (fd.o #70799, Simon McVittie)

D-Bus 1.7.6 (2013-10-09)
==

The “CSI Shrewsbury” release.

Build-time configuration changes:

• Directory change notification via dnotify on Linux is no longer
  supported; it hadn't compiled successfully since 2010 in any case.
  If you don't have inotify (Linux) or kqueue (*BSD), you will need
  to send SIGHUP to the dbus-daemon when its configuration changes.
  (fd.o #33001, Chengwei Yang)

• Compiling with --disable-userdb-cache is no longer supported;
  it didn't work since at least 2008, and would lead to an extremely
  slow dbus-daemon even it worked. (fd.o #15589, #17133, #66947;
  Chengwei Yang)

• The DBUS_DISABLE_ASSERTS CMake option didn't actually disable most
  assertions. It has been renamed to DBUS_DISABLE_ASSERT to be consistent
  with the Autotools build system. (fd.o #66142, Chengwei Yang)

• --with-valgrind=auto enables Valgrind instrumentation if and only if
  valgrind headers are available. The default is still --with-valgrind=no.
  (fd.o #56925, Simon McVittie)

Dependencies:

• Platforms with no 64-bit integer type are no longer supported.
  (fd.o #65429, Simon McVittie)

• GNU make is now (documented to be) required. (fd.o #48277, Simon McVittie)

• Full test coverage no longer requires dbus-glib, although the tests do not
  exercise the shared library (only a static copy) if dbus-glib is missing.
  (fd.o #68852, Simon McVittie)

Enhancements:

• D-Bus Specification 0.22
  · Document GetAdtAuditSessionData() and
    GetConnectionSELinuxSecurityContext() (fd.o #54445, Simon)
  · Fix example .service file (fd.o #66481, Chengwei Yang)
  · Don't claim D-Bus is "low-latency" (lower than what?), just
    give factual statements about it supporting async use
    (fd.o #65141, Justin Lee)
  · Document the contents of .service files, and the fact that
    system services' filenames are constrained
    (fd.o #66608; Simon McVittie, Chengwei Yang)

• Be thread-safe by default on all platforms, even if
  dbus_threads_init_default() has not been called. For compatibility with
  older libdbus, library users should continue to call
  dbus_threads_init_default(): it is harmless to do so.
  (fd.o #54972, Simon McVittie)

• Add GetConnectionCredentials() method (fd.o #54445, Simon)

• New API: dbus_setenv(), a simple wrapper around setenv().
  Note that this is not thread-safe. (fd.o #39196, Simon)

• Add dbus-send --peer=ADDRESS (connect to a given peer-to-peer connection,
  like --address=ADDRESS in previous versions) and dbus-send --bus=ADDRESS
  (connect to a given bus, like dbus-monitor --address=ADDRESS).
  dbus-send --address still exists for backwards compatibility,
  but is no longer documented. (fd.o #48816, Andrey Mazo)

• Windows-specific:
  · "dbus-daemon --nofork" is allowed on Windows again. (fd.o #68852,
    Simon McVittie)

Fixes:

• Avoid an infinite busy-loop if a signal interrupts waitpid()
  (fd.o #68945, Simon McVittie)

• Clean up memory for parent nodes when objects are unexported
  (fd.o #60176, Thomas Fitzsimmons)

• Make dbus_connection_set_route_peer_messages(x, FALSE) behave as
  documented. Previously, it assumed its second parameter was TRUE.
  (fd.o #69165, Chengwei Yang)

• Escape addresses containing non-ASCII characters correctly
  (fd.o #53499, Chengwei Yang)

• Document <servicedir> search order correctly (fd.o #66994, Chengwei Yang)

• Don't crash on "dbus-send --session / x.y.z" which regressed in 1.7.4.
  (fd.o #65923, Chengwei Yang)

• If malloc() returns NULL in _dbus_string_init() or similar, don't free
  an invalid pointer if the string is later freed (fd.o #65959, Chengwei Yang)

• If malloc() returns NULL in dbus_set_error(), don't va_end() a va_list
  that was never va_start()ed (fd.o #66300, Chengwei Yang)

• fix build failure with --enable-stats (fd.o #66004, Chengwei Yang)

• fix a regression test on platforms with strict alignment (fd.o #67279,
  Colin Walters)

• Avoid calling function parameters "interface" since certain Windows headers
  have a namespace-polluting macro of that name (fd.o #66493, Ivan Romanov)

• Assorted Doxygen fixes (fd.o #65755, Chengwei Yang)

• Various thread-safety improvements to static variables (fd.o #68610,
  Simon McVittie)

• Make "make -j check" work (fd.o #68852, Simon McVittie)

• Fix a NULL pointer dereference on an unlikely error path
  (fd.o #69327, Sviatoslav Chagaev)

• Improve valgrind memory pool tracking (fd.o #69326,
  Sviatoslav Chagaev)

• Don't over-allocate memory in dbus-monitor (fd.o #69329,
  Sviatoslav Chagaev)

• dbus-monitor can monitor dbus-daemon < 1.5.6 again
  (fd.o #66107, Chengwei Yang)

• Unix-specific:
  · If accept4() fails with EINVAL, as it can on older Linux kernels
    with newer glibc, try accept() instead of going into a busy-loop.
    (fd.o #69026, Chengwei Yang)
  · If socket() or socketpair() fails with EINVAL or EPROTOTYPE,
    for instance on Hurd or older Linux with a new glibc, try without
    SOCK_CLOEXEC. (fd.o #69073; Pino Toscano, Chengwei Yang)
  · Fix a file descriptor leak on an error code path.
    (fd.o #69182, Sviatoslav Chagaev)
  · dbus-run-session: clear some unwanted environment variables
    (fd.o #39196, Simon)
  · dbus-run-session: compile on FreeBSD (fd.o #66197, Chengwei Yang)
  · Don't fail the autolaunch test if there is no DISPLAY (fd.o #40352, Simon)
  · Use dbus-launch from the builddir for testing, not the installed copy
    (fd.o #37849, Chengwei Yang)
  · Fix compilation if writev() is unavailable (fd.o #69409,
    Vasiliy Balyasnyy)
  · Remove broken support for LOCAL_CREDS credentials passing, and
    document where each credential-passing scheme is used (fd.o #60340,
    Simon McVittie)
  · Make autogen.sh work on *BSD by not assuming GNU coreutils functionality
    (fd.o #35881, #69787; Chengwei Yang)
  · dbus-monitor: be portable to NetBSD (fd.o #69842, Chengwei Yang)
  · dbus-launch: stop using non-portable asprintf (fd.o #37849, Simon)
  · Improve error reporting from the setuid activation helper (fd.o #66728,
    Chengwei Yang)

• Windows-specific:
  · Remove unavailable command-line options from 'dbus-daemon --help'
    (fd.o #42441, Ralf Habacker)
  · Add support for looking up local TCPv4 clients' credentials on
    Windows XP via the undocumented AllocateAndGetTcpExTableFromStack
    function (fd.o #66060, Ralf Habacker)
  · Fix insufficient dependency-tracking (fd.o #68505, Simon McVittie)
  · Don't include wspiapi.h, fixing a compiler warning (fd.o #68852,
    Simon McVittie)

• Internal changes:
  · add DBUS_ENABLE_ASSERT, DBUS_ENABLE_CHECKS for less confusing
    conditionals (fd.o #66142, Chengwei Yang)
  · improve verbose-mode output (fd.o #63047, Colin Walters)
  · consolidate Autotools and CMake build (fd.o #64875, Ralf Habacker)
  · fix various unused variables, unusual build configurations
    etc. (fd.o #65712, #65990, #66005, #66257, #69165, #69410, #70218;
    Chengwei Yang, Vasiliy Balyasnyy)

D-Bus 1.7.4 (2013-06-13)
==

The “but is your thread-safety thread-safe?” release.

Security fixes:

• CVE-2013-2168: Fix misuse of va_list that could be used as a denial
  of service for system services. Vulnerability reported by Alexandru Cornea.
  (Simon)

Dependencies:

• The Windows version of libdbus now contains a C++ source file, used
  to provide global initialization when the library is loaded.
  gcc (mingw*) users should ensure that g++ is also installed.

• The libxml2-based configuration reader (which hasn't worked for 2.5 years,
  and was never the recommended option) has been removed. Expat is now a
  hard dependency.

Enhancements:

• It should now be safe to call dbus_threads_init_default() from any thread,
  at any time. Authors of loadable modules and plugins that use libdbus
  should consider doing so during initialization.
  (fd.o #54972, Simon McVittie)

• Improve dbus-send documentation and command-line parsing (fd.o #65424,
  Chengwei Yang)

Unix-specific:
  · dbus-run-session: experimental new tool to start a temporary D-Bus
    session, e.g. for regression tests or a text console, replacing
    certain uses of dbus-launch which weren't really correct
    (fd.o #39196, Simon)

Other fixes:

• In dbus-daemon, don't crash if a .service file starts with key=value
  (fd.o #60853, Chengwei Yang)

• Unix-specific:
  · Fix a crash similar to CVE-2013-2168 the first time we try to use syslog
    on a platform not defining LOG_PERROR, such as Solaris or QNX.
    This regressed in 1.7.0. (Simon)
  · Fix an assertion failure if we try to activate systemd services before
    systemd connects to the bus (fd.o #50199, Chengwei Yang)
  · Avoid compiler warnings for ignoring the return from write()
    (Chengwei Yang)

• Windows-specific:
  · Under cmake, install runtime libraries (DLLs) into bin/ instead of lib/
    so that Windows finds them (fd.o #59733, Ralf Habacker)

D-Bus 1.7.2 (2013-04-25)
==

The “only partially opaque” release.

Configuration changes:

• On non-QNX Unix platforms, the default limit on fds per message in the
  session bus configuration has reduced from 4096 to 1024. The default
  limit used on the system bus was already 1024. On QNX, both limits are
  reduced further, to 128.

Enhancements:

• D-Bus Specification 0.21
  · Following Unicode Corrigendum #9, the noncharacters U+nFFFE, U+nFFFF,
    U+FDD0..U+FDEF are allowed in UTF-8 strings again. (fd.o #63072,
    Simon McVittie)

Fixes:

• Diagnose incorrect use of dbus_connection_get_data() with negative slot
  (i.e. before allocating the slot) rather than returning junk
  (fd.o #63127, Dan Williams)

• Fix a cmake build regression since 1.7.0 (fd.o #63682; Ralf Habacker,
  Simon McVittie)

• Unix-specific:
  · On Linux, link successfully with glibc 2.17 (fd.o #63166, Simon McVittie)
  · Under systemd, log to syslog only, not stderr, avoiding duplication
    (fd.o #61399, #39987; Colin Walters, Dagobert Michelsen)
  · Under systemd, remove unnecessary dependency on syslog.socket
    (fd.o #63531, Cristian Rodríguez)
  · Include alloca.h for alloca() if available, fixing compilation on
    Solaris 10 (fd.o #63071, Dagobert Michelsen)
  · Allow use of systemd-logind without the rest of systemd
    (fd.o #62585, Martin Pitt)
  · When built with CMake, link to librt and use the right path for
    meinproc's XSLT stylesheets (fd.o #61637, Ralf Habacker)
  · Reduce the default limit on number of fds per message to 128 under
    QNX, working around an arbitrary OS limit (fd.o #61176, Matt Fischer)

• Windows-specific:
  · Do not claim that all bus clients have the dbus-daemon's credentials;
    pick up local TCPv4 clients' credentials (process ID and security
    identifier, i.e. user) using GetExtendedTcpTable() (fd.o #61787,
    Ralf Habacker)

D-Bus 1.7.0 (2013-02-22)
==

The "Disingenuous Assertions" release.

This is a new development release, starting the 1.7.x branch. D-Bus 1.6
remains the recommended version for long-term-supported distributions
or the upcoming GNOME 3.8 release.

Build-time configuration changes:

• The --with-dbus-session-bus-default-address configure option is no longer
  supported. Use the new --with-dbus-session-bus-connect-address and
  --with-dbus-session-bus-listen-address options instead. On Windows, you
  usually want them to have the same argument; on Unix, the defaults are
  usually correct.

• Similarly, the DBUS_SESSION_BUS_DEFAULT_ADDRESS CMake variable is no longer
  supported; use the new DBUS_SESSION_BUS_LISTEN_ADDRESS and
  DBUS_SESSION_BUS_CONNECT_ADDRESS variables instead.

• cmake/cross-compile.sh has been removed. Instead, please use a
  cross-toolchain file (-DCMAKE_TOOLCHAIN_FILE) as documented at
  <http://www.vtk.org/Wiki/CMake_Cross_Compiling>; or use Autotools
  as documented in "info automake Cross-Compilation", and set
  PKG_CONFIG_PATH appropriately.

Requirements:

• Man pages now require xmlto (or either xmlto or meinproc, if using CMake).
• man2html is no longer used.

Enhancements:

• D-Bus Specification 0.20
  · actually say that /org/freedesktop/DBus is the object that
    implements o.fd.DBus (fd.o #51865, Colin Walters)
  · various reorganisation for better clarity (fd.o #38252, Simon McVittie)
  · stop claiming that all basic types work just like INT32 (strings don't!)

• The "source code" for the man pages is now Docbook XML, eliminating
  the outdated duplicate copies used when building with CMake.
  (fd.o #59805; Ralf Habacker, Simon McVittie)

Fixes:

• In the activation helper, when compiled for tests, do not reset the system
  bus address, fixing the regression tests. (fd.o #52202, Simon)

• Fix building with Valgrind 3.8, at the cost of causing harmless warnings
  with Valgrind 3.6 on some compilers (fd.o #55932, Arun Raghavan)

• Merge <servicehelper> from system-local.conf if necessary (fd.o #51560,
  Krzysztof Konopko)

• Under CMake, prefer xmlto over meinproc (fd.o #59733, Ralf Habacker)

• Stop duplicating CMake's own logic to find libexpat
  (fd.o #59733, Ralf Habacker)

• Don't assume CMake host and build system are the same (fd.o #59733,
  Ralf Habacker)

• Avoid deprecation warnings for GLib 2.35 (fd.o #59971, Simon McVittie)

• Unix-specific:
  · Check for functions in libpthread correctly, fixing compilation on
    (at least) OpenBSD (fd.o #47239, Simon)
  · Don't leak temporary fds pointing to /dev/null (fd.o #56927,
    Michel HERMIER)
  · Update sd-daemon.[ch] from systemd (fd.o #60681)
  · Add partial support for QNX (fd.o #60339, fd.o #61176; Matt Fischer)

• Windows-specific:
  · The default session bus listening and connecting address is now
    "autolaunch:", which makes D-Bus on Windows interoperate with itself
    and GDBus "out of the box". Use the configure options and cmake variables
    described above if you require a different autolaunch scope.
    (fd.o #38201, Simon McVittie)
  · Avoid a CMake warning under Cygwin (fd.o #59401, Ralf Habacker)

• Create session.d, system.d directories under CMake (fd.o #41319,
  Ralf Habacker)

D-Bus 1.6.8 (2012-09-28)
==

The "Fix one thing, break another" release.

• Follow up to CVE-2012-3524: The additional hardening
  work to use __secure_getenv() as a followup to bug #52202
  broke certain configurations of gnome-keyring.  Given
  the difficulty of making this work without extensive
  changes to gnome-keyring, use of __secure_getenv() is
  deferred.

D-Bus 1.6.6 (2012-09-28)
==

The "Clear the environment in your setuid binaries, please" release.

• CVE-2012-3524: Don't access environment variables (fd.o #52202)
  Thanks to work and input from Colin Walters, Simon McVittie,
  Geoffrey Thomas, and others.
• Unix-specific:
  · Fix compilation on Solaris (fd.o #53286, Jonathan Perkin)
  · Work around interdependent headers on OpenBSD by including sys/types.h
    before each use of sys/socket.h (fd.o #54418, Brad Smith)

D-Bus 1.6.4 (2012-07-18)
==

• Detect that users are "at the console" correctly when configured with
  a non-default path such as --enable-console-auth-dir=/run/console
  (fd.o #51521, Dave Reisner)

• Remove an incorrect assertion from DBusTransport (fd.o #51657,
  Simon McVittie)

• Make --enable-developer default to "no" (regression in 1.6.2;
  fd.o #51657, Simon McVittie)

• Windows-specific:
  · Launch dbus-daemon correctly if its path contains a space
    (fd.o #49450, Wolfgang Baron)

D-Bus 1.6.2 (2012-06-27)
==

The "Ice Cabbage" release.

• Change how we create /var/lib/dbus so it works under Automake >= 1.11.4
  (fd.o #51406, Simon McVittie)

• Don't return from dbus_pending_call_set_notify with a lock held on OOM
  (fd.o #51032, Simon McVittie)

• Disconnect "developer mode" (assertions, verbose mode etc.) from
  Automake maintainer mode. D-Bus developers should now configure with
  --enable-developer. Automake maintainer mode is now on by default;
  distributions can disable it with --disable-maintainer-mode.
  (fd.o #34671, Simon McVittie)

• Automatically define DBUS_STATIC_BUILD in static-only Autotools builds,
  fixing linking when targeting Windows (fd.o #33973; william, Simon McVittie)

• Unix-specific:
  · Check for libpthread under CMake on Unix (fd.o #47237, Simon McVittie)

D-Bus 1.6.0 (2012-06-05)
==

The “soul of this machine has improved” release.

This version starts a new stable branch of D-Bus: only bug fixes will
be accepted into 1.6.x. Other changes will now go to the 1.7.x branch.

Summary of changes since 1.4.x:

• New requirements
  · PTHREAD_MUTEX_RECURSIVE on Unix
  · compiler support for 64-bit integers (int64_t or equivalent)

• D-Bus Specification v0.19

• New dbus-daemon features
  · <allow own_prefix="com.example.Service"/> rules allow the service to
    own names like com.example.Service.Instance3
  · optional systemd integration when checking at_console policies
  · --nopidfile option, mainly for use by systemd
  · path_namespace and arg0namespace may appear in match rules
  · eavesdropping is disabled unless the match rule contains eavesdrop=true

• New public API
  · functions to validate various string types (dbus_validate_path() etc.)
  · dbus_type_is_valid()
  · DBusBasicValue, a union of every basic type

• Bug fixes
  · removed an unsafe reimplementation of recursive mutexes
  · dbus-daemon no longer busy-loops if it has far too many file descriptors
  · dbus-daemon.exe --print-address works on Windows
  · all the other bug fixes from 1.4.20

• Other major implementation changes
  · on Linux, dbus-daemon uses epoll if supported, for better scalability
  · dbus_threads_init() ignores its argument and behaves like
    dbus_threads_init_default() instead
  · removed the per-connection link cache, improving dbus-daemon performance

• Developer features
  · optional Valgrind instrumentation (--with-valgrind)
  · optional Stats interface on the dbus-daemon (--enable-stats)
  · optionally abort whenever malloc() fails (--enable-embedded-tests
    and export DBUS_MALLOC_CANNOT_FAIL=1)

Changes since 1.5.12:

• Be more careful about monotonic time vs. real time, fixing DBUS_COOKIE_SHA1
  spec-compliance (fd.o #48580, David Zeuthen)

• Don't use install(1) within the source/build trees, fixing the build as
  non-root when using OpenBSD install(1) (fd.o #48217, Antoine Jacoutot)

• Add missing commas in some tcp and nonce-tcp addresses, and remove
  an unused duplicate copy of the nonce-tcp transport in Windows builds
  (fd.o #45896, Simon McVittie)

D-Bus 1.5.12 (2012-03-27)
==

The “Big Book of Science” release.

• Add public API to validate various string types:
  dbus_validate_path(), dbus_validate_interface(), dbus_validate_member(),
  dbus_validate_error_name(), dbus_validate_bus_name(), dbus_validate_utf8()
  (fd.o #39549, Simon McVittie)

• Turn DBusBasicValue into public API so bindings don't need to invent their
  own "union of everything" type (fd.o #11191, Simon McVittie)

• Enumerate data files included in the build rather than using find(1)
  (fd.o #33840, Simon McVittie)

• Add support for policy rules like <allow own_prefix="com.example.Service"/>
  in dbus-daemon (fd.o #46273, Alban Crequy)

• Windows-specific:
  · make dbus-daemon.exe --print-address (and --print-pid) work again
    on Win32, but not on WinCE (fd.o #46049, Simon McVittie)
  · fix duplicate case value when compiling against mingw-w64
    (fd.o #47321, Andoni Morales Alastruey)

D-Bus 1.5.10 (2012-02-21)
==

The "fire in Delerium" release.

On Unix platforms, PTHREAD_MUTEX_RECURSIVE (as specified in POSIX 2008 Base
and SUSv2) is now required.

• D-Bus Specification 0.19:
  · Formally define unique connection names and well-known bus names,
    and document best practices for interface, bus, member and error names,
    and object paths (fd.o #37095, Simon McVittie)
  · Document the search path for session and system services on Unix, and
    where they should be installed by build systems (fd.o #21620, fd.o #35306;
    Simon McVittie)
  · Document the systemd transport (fd.o #35232, Lennart Poettering)

• Make dbus_threads_init() use the same built-in threading implementation
  as dbus_threads_init_default(); the user-specified primitives that it
  takes as a parameter are now ignored (fd.o #43744, Simon McVittie)

• Allow all configured auth mechanisms, not just one (fd.o #45106,
  Pavel Strashkin)

• Improve cmake build system (Ralf Habacker):
  · simplify XML parser dependencies (fd.o #41027)
  · generate build timestamp (fd.o #41029)
  · only create batch files on Windows
  · fix option and cache syntax
  · add help-options target
  · share dbus-arch-deps.h.in with autotools rather than having our
    own version (fd.o #41033)

• Build tests successfully with older GLib, as found in e.g. Debian 6
  (fd.o #41219, Simon McVittie)

• Avoid use of deprecated GThread API (fd.o #44413, Martin Pitt)

• Build documentation correctly if man2html doesn't support filenames on
  its command-line (fd.o #43875, Jack Nagel)

• Improve test coverage. To get even more coverage, run the tests with
  DBUS_TEST_SLOW=1 (fd.o #38285, #42811; Simon McVittie)

• Reduce the size of the shared library by moving functionality only used
  by dbus-daemon, tests etc. into their internal library and deleting
  unused code (fd.o #34976, #39759; Simon McVittie)

• Add dbus-daemon --nopidfile option, overriding the configuration, for
  setups where the default configuration must include <pidfile/> to avoid
  breaking traditional init, but the pid file is in fact unnecessary; use
  it under systemd to improve startup time a bit (fd.o #45520,
  Lennart Poettering)

• Optionally (if configured --with-valgrind) add instrumentation to debug
  libdbus and associated tools more meaningfully under Valgrind
  (fd.o #37286, Simon McVittie)

• Improve the dbus-send(1) man page (fd.o #14005, Simon McVittie)

• Make dbus-protocol.h compatible with C++11 (fd.o #46147, Marc Mutz)

• If tests are enabled and DBUS_MALLOC_CANNOT_FAIL is set in the environment,
  abort on failure to malloc() (like GLib does), to turn runaway memory leaks
  into a debuggable core-dump if a resource limit is applied (fd.o #41048,
  Simon McVittie)

• Don't crash if realloc() returns NULL in a debug build (fd.o #41048,
  Simon McVittie)

• Unix-specific:
  · Replace our broken reimplementation of recursive mutexes, which has
    been broken since 2006, with an ordinary pthreads recursive mutex
    (fd.o #43744; Sigmund Augdal, Simon McVittie)
  · Use epoll(7) for a more efficient main loop in Linux; equivalent patches
    welcomed for other OSs' equivalents like kqueue, /dev/poll, or Solaris
    event ports (fd.o #33337; Simon McVittie, Ralf Habacker)
  · When running under systemd, use it instead of ConsoleKit to check
    whether to apply at_console policies (fd.o #39609, Lennart Poettering)
  · Avoid a highly unlikely fd leak (fd.o #29881, Simon McVittie)
  · Don't close invalid fd -1 if getaddrinfo fails (fd.o #37258, eXeC001er)
  · Don't touch ~/.dbus and ~/.dbus-keyrings when running 'make installcheck'
    (fd.o #41218, Simon McVittie)
  · Stop pretending we respect XDG_DATA_DIRS for system services: the launch
    helper doesn't obey environment variables to avoid privilege escalation
    attacks, so make the system bus follow the same rules
    (fd.o #21620, Simon McVittie)

• Windows-specific:
  · Find the dbus-daemon executable next to the shared library (fd.o #41558;
    Jesper Dam, Ralf Habacker)
  · Remove the faulty implementation of _dbus_condvar_wake_all (fd.o #44609,
    Simon McVittie)

D-Bus 1.5.8 (2011-09-21)
==

The "cross-metering" release.

In addition to dead code removal and refactoring, this release contains all
of the bugfixes from 1.4.16.

• Clean up dead code, and make more warnings fatal in development builds
  (fd.o #39231, fd.o #41012; Simon McVittie)

• If full test coverage is requested via --enable-tests, strictly require
  Python, pygobject and dbus-python, which are required by some tests; if not,
  and Python is missing, skip those tests rather than failing
  (fd.o #37847, Simon McVittie)

• When using cmake, provide the same version-info API in the installed headers
  as for autotools (DBUS_VERSION, etc.) (fd.o #40905, Ralf Habacker)

• Add a regression test for fd.o #38005 (fd.o #39836, Simon McVittie)

• Make "NOCONFIGURE=1 ./autogen.sh" not run configure (Colin Walters)

• Add _DBUS_STATIC_ASSERT and use it to check invariants (fd.o #39636,
  Simon McVittie)

• Fix duplicates in authors list (Ralf Habacker)

• Fix broken links from dbus-tutorial.html if $(htmldir) != $(docdir)
  (fd.o #39879, Chris Mayo)

• Fix a small memory leak, and a failure to report errors, when updating
  a service file entry for activation (fd.o #39230, Simon McVittie)

• Unix-specific:
  · Clean up (non-abstract) Unix sockets on bus daemon exit (fd.o #38656;
    Brian Cameron, Simon McVittie)
  · On systems that use libcap-ng but not systemd, drop supplemental groups
    when switching to the daemon user (Red Hat #726953, Steve Grubb)
  · Make the cmake build work again on GNU platforms (fd.o #29228,
    Simon McVittie)
  · Fix compilation on non-C99 systems that have inttypes.h but not stdint.h,
    like Solaris (fd.o #40313, Dagobert Michelsen)
  · Define CMSG_ALIGN, CMSG_LEN, CMSG_SPACE on Solaris < 10
    (fd.o #40235, Simon McVittie)
  · Cope with Unixes that don't have LOG_PERROR, like Solaris 10
    (fd.o #39987, Simon McVittie)
  · Cope with platforms whose vsnprintf violates both POSIX and C99, like
    Tru64, IRIX and HP-UX (fd.o #11668, Simon McVittie)

• Windows-specific:
  · Fix compilation on MSVC, which doesn't understand "inline" with its
    C99 meaning (fd.o #40000; Ralf Habacker, Simon McVittie)
  · Fix misuse of GPid in test/dbus-daemon.c (fd.o #40003, Simon McVittie)
  · Fix cross-compilation to Windows with Automake (fd.o #40003, Simon McVittie)

D-Bus 1.5.6 (2011-07-29)
==

The "weird, gravy-like aftertaste" release.

In addition to new features and refactoring, this release contains all of the
bugfixes from 1.4.14.

Potentially incompatible (Bustle and similar debugging tools will need
changes to work as intended):

• Do not allow match rules to "eavesdrop" (receive messages intended for a
  different recipient) by mistake: eavesdroppers must now opt-in to this
  behaviour by putting "eavesdrop='true'" in the match rule, which will
  not have any practical effect on buses where eavesdropping is not allowed
  (fd.o #37890, Cosimo Alfarano)

Other changes:

• D-Bus Specification version 0.18 (fd.o #37890, fd.o #39450, fd.o #38252;
  Cosimo Alfarano, Simon McVittie)
  · add the "eavesdrop" keyword to match rules
  · define eavesdropping, unicast messages and broadcast messages
  · stop claiming that match rules are needed to match unicast messages to you
  · promote the type system to be a top-level section

• Use DBUS_ERROR_OBJECT_PATH_IN_USE if dbus_connection_try_register_object_path
  or dbus_connection_try_register_fallback fails, not ...ADDRESS_IN_USE,
  and simplify object-path registration (fd.o #38874, Jiří Klimeš)

• Consistently use atomic operations on everything that is ever manipulated
  via atomic ops, as was done for changes to DBusConnection's refcount in
  1.4.12 (fd.o #38005, Simon McVittie)

• Fix a file descriptor leak when connecting to a TCP socket (fd.o #37258,
  Simon McVittie)

• Make "make check" in a clean tree work, by not running tests until
  test data has been set up (fd.o #34405, Simon McVittie)

• The dbus-daemon no longer busy-loops if it has a very large number of file
  descriptors (fd.o #23194, Simon McVittie)

• Refactor message flow through dispatching to avoid locking violations if
  the bus daemon's message limit is hit; remove the per-connection link cache,
  which was meant to improve performance, but now reduces it (fd.o #34393,
  Simon McVittie)

• Some cmake fixes (Ralf Habacker)

• Remove dead code, mainly from DBusString (fd.o #38570, fd.o #39610;
  Simon McVittie, Lennart Poettering)

• Stop storing two extra byte order indicators in each D-Bus message
  (fd.o #38287, Simon McVittie)

• Add an optional Stats interface which can be used to get statistics from
  a running dbus-daemon if enabled at configure time with --enable-stats
  (fd.o #34040, Simon McVittie)

• Fix various typos (fd.o #27227, fd.o #38284; Sascha Silbe, Simon McVittie)

• Documentation (fd.o #36156, Simon McVittie):
  · let xsltproc be overridden as usual: ./configure XSLTPROC=myxsltproc
  · install more documentation automatically, including man2html output
  · put dbus.devhelp in the right place (it must go in ${htmldir})

• Unix-specific:
  · look for system services in /lib/dbus-1/system-services in addition to all
    the other well-known locations; note that this should always be /lib,
    even on platforms where shared libraries on the root FS would go in /lib64,
    /lib/x86_64-linux-gnu or similar (fd.o #35229, Lennart Poettering)
  · opt-in to fd passing on Solaris (fd.o #33465, Simon McVittie)

• Windows-specific (Ralf Habacker):
  · fix use of a mutex for autolaunch server detection
  · don't crash on malloc failure in _dbus_printf_string_upper_bound

D-Bus 1.5.4 (2011-06-10)
==

Security (local denial of service):

• Byte-swap foreign-endian messages correctly, preventing a long-standing
  local DoS if foreign-endian messages are relayed through the dbus-daemon
  (backporters: this is git commit c3223ba6c401ba81df1305851312a47c485e6cd7)
  (CVE-2011-2200, fd.o #38120, Debian #629938; Simon McVittie)

New things:

• The constant to use for an infinite timeout now has a name,
  DBUS_TIMEOUT_INFINITE. It is numerically equivalent to 0x7fffffff (INT32_MAX)
  which can be used for source compatibility with older versions of libdbus.

• If GLib and DBus-GLib are already installed, more tests will be built,
  providing better coverage. The new tests can also be installed via
      ./configure --enable-installed-tests
  for system integration testing, if required. (fd.o #34570, Simon McVittie)

Changes:

• Consistently use atomic operations for the DBusConnection's refcount,
  fixing potential threading problems (fd.o #38005, Simon McVittie)

• Don't use -Wl,--gc-sections by default: in practice the size decrease is
  small (300KiB on x86-64) and it frequently doesn't work in unusual
  toolchains. To optimize for minimum installed size, you should benchmark
  various possibilities for CFLAGS and LDFLAGS, and set the best flags for
  your particular toolchain at configure time. (fd.o #33466, Simon McVittie)

• Use #!/bin/sh for run-with-tmp-session-bus.sh, making it work on *BSD
  (fd.o #35880, Timothy Redaelli)

• Use ln -fs to set up dbus for systemd, which should fix reinstallation
  when not using a DESTDIR (fd.o #37870, Simon McVittie)

• Windows-specific changes:
  · don't try to build dbus-daemon-launch-helper (fd.o #37838, Mark Brand)

D-Bus 1.5.2 (2011-06-01)
==

The "Boar Hunter" release.

Notes for distributors:

  This version of D-Bus no longer uses -fPIE by default. Distributions wishing
  to harden the dbus-daemon and dbus-launch-helper can re-enable this if their
  toolchain supports it reliably, via something like:

    ./configure CFLAGS=-fPIE LDFLAGS="-pie -Wl,-z,relro"

  or by using distribution-specific wrappers such as Debian's hardening-wrapper.

Changes:

  • D-Bus Specification v0.17
    · Reserve the extra characters used in signatures by GVariant
      (fd.o #34529, Simon McVittie)
    · Define the ObjectManager interface (fd.o #34869, David Zeuthen)
  • Don't force -fPIE: distributions and libtool know better than we do whether
    it's desirable (fd.o #16621, fd.o #27215; Simon McVittie)
  • Allow --disable-gc-sections, in case your toolchain offers the
    -ffunction-sections, -fdata-sections and -Wl,--gc-sections options
    but they're broken, as seen on Solaris (fd.o #33466, Simon McVittie)
  • Install dbus-daemon and dbus-daemon-launch-helper in a more normal way
    (fd.o #14512; Simon McVittie, loosely based on a patch from Luca Barbato)
  • Ensure that maintainers upload documentation with the right permissions
    (fd.o #36130, Simon McVittie)
  • Don't force users of libdbus to be linked against -lpthread, -lrt
    (fd.o #32827, Simon McVittie)
  • Log system-bus activation information to syslog (fd.o #35705,
    Colin Walters)
  • Log messages dropped due to quotas to syslog (fd.o #35358,
    Simon McVittie)
  • Make the nonce-tcp transport work on Unix (fd.o #34569, Simon McVittie)
  • On Unix, if /var/lib/dbus/machine-id cannot be read, try /etc/machine-id
    (fd.o #35228, Lennart Poettering)
  • In the regression tests, don't report fds as "leaked" if they were open
    on startup (fd.o #35173, Simon McVittie)
  • Make dbus-monitor bail out if asked to monitor more than one bus,
    rather than silently using the last one (fd.o #26548, Will Thompson)
  • Clarify documentation (fd.o #35182, Simon McVittie)
  • Clean up minor dead code and some incorrect error handling
    (fd.o #33128, fd.o #29881; Simon McVittie)
  • Check that compiler options are supported before using them (fd.o #19681,
    Simon McVittie)
  • Windows:
    • Remove obsolete workaround for winioctl.h (fd.o #35083, Ralf Habacker)

D-Bus 1.5.0 (2011-04-11)
==

The "you never know when you need to tow something from your giant
flying shark" release.

  • D-Bus Specification v0.16
    · Add support for path_namespace and arg0namespace in match rules
      (fd.o #24317, #34870; Will Thompson, David Zeuthen, Simon McVittie)
    · Make argNpath support object paths, not just object-path-like strings,
      and document it better (fd.o #31818, Will Thompson)
  • Let the bus daemon implement more than one interface (fd.o #33757,
    Simon McVittie)
  • Optimize _dbus_string_replace_len to reduce waste (fd.o #21261,
    Roberto Guido)
  • Require user intervention to compile with missing 64-bit support
    (fd.o #35114, Simon McVittie)
  • Add dbus_type_is_valid as public API (fd.o #20496, Simon McVittie)
  • Raise UnknownObject instead of UnknownMethod for calls to methods on
    paths that are not part of the object tree, and UnknownInterface for calls
    to unknown interfaces in the bus daemon (fd.o #34527, Lennart Poettering)

D-Bus 1.4.8 (2011-04-08)
==

The "It's like the beginning of a lobster" release.

  • Rename configure.in to configure.ac, and update it to modern conventions
    (fd.o #32245; Javier Jardón, Simon McVittie)
  • Correctly give XDG_DATA_HOME priority over XDG_DATA_DIRS (fd.o #34496,
    Anders Kaseorg)
  • Prevent X11 autolaunching if $DISPLAY is unset or empty, and add
    --disable-x11-autolaunch configure option to prevent it altogether
    in embedded environments (fd.o #19997, NB#219964; Simon McVittie)
  • Install the documentation, and an index for Devhelp (fd.o #13495,
    Debian #454142; Simon McVittie, Matthias Clasen)
  • If checks are not disabled, check validity of string-like types and
    booleans when sending them (fd.o #16338, NB#223152; Simon McVittie)
  • Add UnknownObject, UnknownInterface, UnknownProperty and PropertyReadOnly
    errors to dbus-shared.h (fd.o #34527, Lennart Poettering)
  • Break up a huge conditional in config-parser so gcov can produce coverage
    data (fd.o #10887, Simon McVittie)
  • List which parts of the Desktop Entry specification are applicable to
    .service files (fd.o #19159, Sven Herzberg)
  • Don't suppress service activation if two services have the same Exec=
    (fd.o #35750, Colin Walters)
  • Windows:
    · Avoid the name ELEMENT_TYPE due to namespace-pollution from winioctl.h
      (Andre Heinecke)
    · Include _dbus_path_is_absolute in libdbus on Windows, fixing compilation
      (fd.o #32805, Mark Brand)

D-Bus 1.4.6 (2010-02-17)
==

The "1, 2, miss a few, 99, 100" release.

  • Remove unfinished changes intended to support GTest-based tests,
    which were mistakenly included in 1.4.4

D-Bus 1.4.4 (2010-02-17)
==

  • Switch back to using even micro versions for stable releases; 1.4.1
    should have been called 1.4.2, so skip that version number
  • Don't leave bad file descriptors being watched when spawning processes,
    which could result in a busy-loop (fd.o #32992, NB#200248; possibly
    also LP#656134, LP#680444, LP#713157)
  • Check for MSG_NOSIGNAL correctly
  • Fix failure to detect abstract socket support (fd.o #29895)
  • Make _dbus_system_logv actually exit with DBUS_SYSTEM_LOG_FATAL
    (fd.o #32262, NB#180486)
  • Improve some error code paths (fd.o #29981, fd.o #32264, fd.o #32262,
    fd.o #33128, fd.o #33277, fd.o #33126, NB#180486)
  • Avoid possible symlink attacks in /tmp during compilation (fd.o #32854)
  • Tidy up dead code (fd.o #25306, fd.o #33128, fd.o #34292, NB#180486)
  • Improve gcc malloc annotations (fd.o #32710)
  • If the system bus is launched via systemd, protect it from the OOM killer
  • Documentation improvements (fd.o #11190)
  • Avoid readdir_r, which is difficult to use correctly (fd.o #8284,
    fd.o #15922, LP#241619)
  • Cope with invalid files in session.d, system.d (fd.o #19186,
    Debian #230231)
  • Don't distribute generated files that embed our builddir (fd.o #30285,
    fd.o #34292)
  • Raise the system bus's fd limit to be sufficient for its configuration
    (fd.o #33474, LP#381063)
  • Fix syslog string processing
  • Ignore -Waddress
  • Remove broken gcov parsing code and --enable-gcov, and replace them
    with lcov HTML reports and --enable-compiler-coverage (fd.o #10887)
  • Windows:
    · avoid live-lock in Windows CE due to unfair condition variables
  • OpenBSD:
    · support credentials-passing (fd.o #32542)
  • Solaris:
    · opt-in to thread safety (fd.o #33464)

D-Bus 1.4.1 (20 December 2010)
==

 • Fix for CVE-2010-4352: sending messages with excessively-nested variants can
   crash the bus. The existing restriction to 64-levels of nesting previously
   only applied to the static type signature; now it also applies to dynamic
   nesting using variants. Thanks to Rémi Denis-Courmont for discoving this
   issue.
 • OS X portability fixes, including launchd support.
 • Windows autolaunch improvements.
 • Various bug fixes.

D-Bus 1.4.0 (6 Sep 2010)
==
 - systemd hookup

D-Bus 1.3.1 (23 June 2010)
==
 - New standardized PropertiesChanged signal in the properties interface
 - Various portability fixes, in particular to Windows platforms
 - Support forking bus services, for compatibility

D-Bus 1.3.0 (29 July 2009)
==
 - ability for dbus-send to send to any bus (--address)
 - file descriptor passing on Unix socket transports
 - use of GCC atomic intrinsics for better processor support
   (requires -march=i486 or above for x86 compilation)
 - thread-safe FD_CLOEXEC setting on recent Linux kernels (2.6.24-27 and up)
   and glibc (2.9 for pipe2 and 2.10 for accept4)
 - feature negotiation in the bus daemon<|MERGE_RESOLUTION|>--- conflicted
+++ resolved
@@ -29,7 +29,6 @@
 
 Fixes:
 
-<<<<<<< HEAD
 • fix an incorrect error message if a Unix socket path is too long
   (fd.o #73887, Antoine Jacoutot)
 
@@ -45,24 +44,21 @@
 • be portable to BSD-derived platforms where O_CLOEXEC is unavailable in libc
   (like Mac OS X 10.6), or available in libc but unsupported by the kernel
   (fd.o #77032; rmvsxop, OBATA Akio, Patrick Welche)
-=======
+
 • Check for libsystemd from systemd >= 209, falling back to
   the older separate libraries if not found (Umut Tezduyar Lindskog,
   Simon McVittie)
->>>>>>> 467f7a6d
 
 • Fix compilation with --enable-stats (fd.o #81043, Gentoo #507232;
   Alban Crequy)
 
-<<<<<<< HEAD
 • Fix include path for test/internal/*.c with cmake (Ralf Habacker)
 
 • Change DBUS_TYPE_G_BYTE_ARRAY reference in dbus-tutorial.xml
   to the correct DBUS_TYPE_G_UCHAR_ARRAY (fd.o #80795, Thomas Haller)
-=======
+
 • Improve documentation for running tests on Windows (fd.o #41252,
   Ralf Habacker)
->>>>>>> 467f7a6d
 
 D-Bus 1.8.6 (2014-06-02)
 ==
