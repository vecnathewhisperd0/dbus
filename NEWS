D-Bus 1.5.6 (UNRELEASED)
==

<<<<<<< HEAD
Fixes:

• The dbus-daemon no longer busy-loops if it has a very large number of file
  descriptors (fd.o #23194, Simon McVittie)

D-Bus 1.5.4 (2011-06-10)
=======
Changes:

• Use DBUS_ERROR_OBJECT_PATH_IN_USE if dbus_connection_try_register_object_path
  or dbus_connection_try_register_fallback fails, not ...ADDRESS_IN_USE
  (fd.o #38874, Jiří Klimeš)

• Consistently use atomic operations on the refcounts of DBusPendingCall
  and DBusServer, as was done for DBusConnection in 1.4.12 (fd.o #38005,
  Simon McVittie)

• Fix a file descriptor leak when connecting to a TCP socket (fd.o #37258,
  Simon McVittie)

• Make "make check" in a clean tree work, by not running tests until
  test data has been set up (fd.o #34405, Simon McVittie)

• Documentation (fd.o #36156, Simon McVittie):
  · let xsltproc be overridden as usual: ./configure XSLTPROC=myxsltproc
  · install more documentation automatically, including man2html output
  · put dbus.devhelp in the right place (it must go in ${htmldir})

• Unix-specific (fd.o #33465, Simon McVittie):
  · opt-in to fd passing on Solaris

• Windows-specific (Ralf Habacker):
  · fix use of a mutex for autolaunch server detection
  · don't crash on malloc failure in _dbus_printf_string_upper_bound

D-Bus 1.4.12 (2011-06-10)
>>>>>>> 006dbd48
==

Security (local denial of service):

• Byte-swap foreign-endian messages correctly, preventing a long-standing
  local DoS if foreign-endian messages are relayed through the dbus-daemon
  (backporters: this is git commit c3223ba6c401ba81df1305851312a47c485e6cd7)
  (CVE-2011-2200, fd.o #38120, Debian #629938; Simon McVittie)

New things:

• The constant to use for an infinite timeout now has a name,
  DBUS_TIMEOUT_INFINITE. It is numerically equivalent to 0x7fffffff (INT32_MAX)
  which can be used for source compatibility with older versions of libdbus.

• If GLib and DBus-GLib are already installed, more tests will be built,
  providing better coverage. The new tests can also be installed via
      ./configure --enable-installed-tests
  for system integration testing, if required. (fd.o #34570, Simon McVittie)

Changes:

• Consistently use atomic operations for the DBusConnection's refcount,
  fixing potential threading problems (fd.o #38005, Simon McVittie)

• Don't use -Wl,--gc-sections by default: in practice the size decrease is
  small (300KiB on x86-64) and it frequently doesn't work in unusual
  toolchains. To optimize for minimum installed size, you should benchmark
  various possibilities for CFLAGS and LDFLAGS, and set the best flags for
  your particular toolchain at configure time. (fd.o #33466, Simon McVittie)

• Use #!/bin/sh for run-with-tmp-session-bus.sh, making it work on *BSD
  (fd.o #35880, Timothy Redaelli)

• Use ln -fs to set up dbus for systemd, which should fix reinstallation
  when not using a DESTDIR (fd.o #37870, Simon McVittie)

• Windows-specific changes:
  · don't try to build dbus-daemon-launch-helper (fd.o #37838, Mark Brand)

D-Bus 1.5.2 (2011-06-01)
==

The "Boar Hunter" release.

Notes for distributors:

  This version of D-Bus no longer uses -fPIE by default. Distributions wishing
  to harden the dbus-daemon and dbus-launch-helper can re-enable this if their
  toolchain supports it reliably, via something like:

    ./configure CFLAGS=-fPIE LDFLAGS="-pie -Wl,-z,relro"

  or by using distribution-specific wrappers such as Debian's hardening-wrapper.

Changes:

  • D-Bus Specification v0.17
    · Reserve the extra characters used in signatures by GVariant
      (fd.o #34529, Simon McVittie)
    · Define the ObjectManager interface (fd.o #34869, David Zeuthen)
  • Don't force -fPIE: distributions and libtool know better than we do whether
    it's desirable (fd.o #16621, fd.o #27215; Simon McVittie)
  • Allow --disable-gc-sections, in case your toolchain offers the
    -ffunction-sections, -fdata-sections and -Wl,--gc-sections options
    but they're broken, as seen on Solaris (fd.o #33466, Simon McVittie)
  • Install dbus-daemon and dbus-daemon-launch-helper in a more normal way
    (fd.o #14512; Simon McVittie, loosely based on a patch from Luca Barbato)
  • Ensure that maintainers upload documentation with the right permissions
    (fd.o #36130, Simon McVittie)
  • Don't force users of libdbus to be linked against -lpthread, -lrt
    (fd.o #32827, Simon McVittie)
  • Log system-bus activation information to syslog (fd.o #35705,
    Colin Walters)
  • Log messages dropped due to quotas to syslog (fd.o #35358,
    Simon McVittie)
  • Make the nonce-tcp transport work on Unix (fd.o #34569, Simon McVittie)
  • On Unix, if /var/lib/dbus/machine-id cannot be read, try /etc/machine-id
    (fd.o #35228, Lennart Poettering)
  • In the regression tests, don't report fds as "leaked" if they were open
    on startup (fd.o #35173, Simon McVittie)
  • Make dbus-monitor bail out if asked to monitor more than one bus,
    rather than silently using the last one (fd.o #26548, Will Thompson)
  • Clarify documentation (fd.o #35182, Simon McVittie)
  • Clean up minor dead code and some incorrect error handling
    (fd.o #33128, fd.o #29881; Simon McVittie)
  • Check that compiler options are supported before using them (fd.o #19681,
    Simon McVittie)
  • Windows:
    • Remove obsolete workaround for winioctl.h (fd.o #35083, Ralf Habacker)

D-Bus 1.5.0 (2011-04-11)
==

The "you never know when you need to tow something from your giant
flying shark" release.

  • D-Bus Specification v0.16
    · Add support for path_namespace and arg0namespace in match rules
      (fd.o #24317, #34870; Will Thompson, David Zeuthen, Simon McVittie)
    · Make argNpath support object paths, not just object-path-like strings,
      and document it better (fd.o #31818, Will Thompson)
  • Let the bus daemon implement more than one interface (fd.o #33757,
    Simon McVittie)
  • Optimize _dbus_string_replace_len to reduce waste (fd.o #21261,
    Roberto Guido)
  • Require user intervention to compile with missing 64-bit support
    (fd.o #35114, Simon McVittie)
  • Add dbus_type_is_valid as public API (fd.o #20496, Simon McVittie)
  • Raise UnknownObject instead of UnknownMethod for calls to methods on
    paths that are not part of the object tree, and UnknownInterface for calls
    to unknown interfaces in the bus daemon (fd.o #34527, Lennart Poettering)

D-Bus 1.4.8 (2011-04-08)
==

The "It's like the beginning of a lobster" release.

  • Rename configure.in to configure.ac, and update it to modern conventions
    (fd.o #32245; Javier Jardón, Simon McVittie)
  • Correctly give XDG_DATA_HOME priority over XDG_DATA_DIRS (fd.o #34496,
    Anders Kaseorg)
  • Prevent X11 autolaunching if $DISPLAY is unset or empty, and add
    --disable-x11-autolaunch configure option to prevent it altogether
    in embedded environments (fd.o #19997, NB#219964; Simon McVittie)
  • Install the documentation, and an index for Devhelp (fd.o #13495,
    Debian #454142; Simon McVittie, Matthias Clasen)
  • If checks are not disabled, check validity of string-like types and
    booleans when sending them (fd.o #16338, NB#223152; Simon McVittie)
  • Add UnknownObject, UnknownInterface, UnknownProperty and PropertyReadOnly
    errors to dbus-shared.h (fd.o #34527, Lennart Poettering)
  • Break up a huge conditional in config-parser so gcov can produce coverage
    data (fd.o #10887, Simon McVittie)
  • List which parts of the Desktop Entry specification are applicable to
    .service files (fd.o #19159, Sven Herzberg)
  • Don't suppress service activation if two services have the same Exec=
    (fd.o #35750, Colin Walters)
  • Windows:
    · Avoid the name ELEMENT_TYPE due to namespace-pollution from winioctl.h
      (Andre Heinecke)
    · Include _dbus_path_is_absolute in libdbus on Windows, fixing compilation
      (fd.o #32805, Mark Brand)

D-Bus 1.4.6 (2010-02-17)
==

The "1, 2, miss a few, 99, 100" release.

  • Remove unfinished changes intended to support GTest-based tests,
    which were mistakenly included in 1.4.4

D-Bus 1.4.4 (2010-02-17)
==

  • Switch back to using even micro versions for stable releases; 1.4.1
    should have been called 1.4.2, so skip that version number
  • Don't leave bad file descriptors being watched when spawning processes,
    which could result in a busy-loop (fd.o #32992, NB#200248; possibly
    also LP#656134, LP#680444, LP#713157)
  • Check for MSG_NOSIGNAL correctly
  • Fix failure to detect abstract socket support (fd.o #29895)
  • Make _dbus_system_logv actually exit with DBUS_SYSTEM_LOG_FATAL
    (fd.o #32262, NB#180486)
  • Improve some error code paths (fd.o #29981, fd.o #32264, fd.o #32262,
    fd.o #33128, fd.o #33277, fd.o #33126, NB#180486)
  • Avoid possible symlink attacks in /tmp during compilation (fd.o #32854)
  • Tidy up dead code (fd.o #25306, fd.o #33128, fd.o #34292, NB#180486)
  • Improve gcc malloc annotations (fd.o #32710)
  • If the system bus is launched via systemd, protect it from the OOM killer
  • Documentation improvements (fd.o #11190)
  • Avoid readdir_r, which is difficult to use correctly (fd.o #8284,
    fd.o #15922, LP#241619)
  • Cope with invalid files in session.d, system.d (fd.o #19186,
    Debian #230231)
  • Don't distribute generated files that embed our builddir (fd.o #30285,
    fd.o #34292)
  • Raise the system bus's fd limit to be sufficient for its configuration
    (fd.o #33474, LP#381063)
  • Fix syslog string processing
  • Ignore -Waddress
  • Remove broken gcov parsing code and --enable-gcov, and replace them
    with lcov HTML reports and --enable-compiler-coverage (fd.o #10887)
  • Windows:
    · avoid live-lock in Windows CE due to unfair condition variables
  • OpenBSD:
    · support credentials-passing (fd.o #32542)
  • Solaris:
    · opt-in to thread safety (fd.o #33464)

D-Bus 1.4.1 (20 December 2010)
==

 • Fix for CVE-2010-4352: sending messages with excessively-nested variants can
   crash the bus. The existing restriction to 64-levels of nesting previously
   only applied to the static type signature; now it also applies to dynamic
   nesting using variants. Thanks to Rémi Denis-Courmont for discoving this
   issue.
 • OS X portability fixes, including launchd support.
 • Windows autolaunch improvements.
 • Various bug fixes.

D-Bus 1.4.0 (6 Sep 2010)
==
 - systemd hookup

D-Bus 1.3.1 (23 June 2010)
==
 - New standardized PropertiesChanged signal in the properties interface
 - Various portability fixes, in particular to Windows platforms
 - Support forking bus services, for compatibility

D-Bus 1.3.0 (29 July 2009)
==
 - ability for dbus-send to send to any bus (--address)
 - file descriptor passing on Unix socket transports
 - use of GCC atomic intrinsics for better processor support
   (requires -march=i486 or above for x86 compilation)
 - thread-safe FD_CLOEXEC setting on recent Linux kernels (2.6.24-27 and up)
   and glibc (2.9 for pipe2 and 2.10 for accept4)
 - feature negotiation in the bus daemon<|MERGE_RESOLUTION|>--- conflicted
+++ resolved
@@ -1,19 +1,20 @@
 D-Bus 1.5.6 (UNRELEASED)
 ==
 
-<<<<<<< HEAD
-Fixes:
-
-• The dbus-daemon no longer busy-loops if it has a very large number of file
-  descriptors (fd.o #23194, Simon McVittie)
-
-D-Bus 1.5.4 (2011-06-10)
-=======
-Changes:
+Potentially incompatible (Bustle and similar debugging tools will need
+changes to work as intended):
+
+• Do not allow match rules to "eavesdrop" (receive messages intended for a
+  different recipient) by mistake: eavesdroppers must now opt-in to this
+  behaviour by putting "eavesdrop='true'" in the match rule, which will
+  not have any practical effect on buses where eavesdropping is not allowed
+  (fd.o #37890, Cosimo Alfarano)
+
+Other changes:
 
 • Use DBUS_ERROR_OBJECT_PATH_IN_USE if dbus_connection_try_register_object_path
-  or dbus_connection_try_register_fallback fails, not ...ADDRESS_IN_USE
-  (fd.o #38874, Jiří Klimeš)
+  or dbus_connection_try_register_fallback fails, not ...ADDRESS_IN_USE,
+  and simplify object-path registration (fd.o #38874, Jiří Klimeš)
 
 • Consistently use atomic operations on the refcounts of DBusPendingCall
   and DBusServer, as was done for DBusConnection in 1.4.12 (fd.o #38005,
@@ -24,6 +25,20 @@
 
 • Make "make check" in a clean tree work, by not running tests until
   test data has been set up (fd.o #34405, Simon McVittie)
+
+• The dbus-daemon no longer busy-loops if it has a very large number of file
+  descriptors (fd.o #23194, Simon McVittie)
+
+• Some cmake fixes (Ralf Habacker)
+
+• Remove dead code, mainly from DBusString (fd.o #38570, Simon McVittie)
+
+• Stop storing two extra byte order indicators in each D-Bus message
+  (fd.o #38287, Simon McVittie)
+
+• Add an optional Stats interface which can be used to get statistics from
+  a running dbus-daemon if enabled at configure time with --enable-stats
+  (fd.o #34040, Simon McVittie)
 
 • Documentation (fd.o #36156, Simon McVittie):
   · let xsltproc be overridden as usual: ./configure XSLTPROC=myxsltproc
@@ -37,8 +52,7 @@
   · fix use of a mutex for autolaunch server detection
   · don't crash on malloc failure in _dbus_printf_string_upper_bound
 
-D-Bus 1.4.12 (2011-06-10)
->>>>>>> 006dbd48
+D-Bus 1.5.4 (2011-06-10)
 ==
 
 Security (local denial of service):
