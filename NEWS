--- conflicted
+++ resolved
@@ -1,15 +1,11 @@
 D-Bus 1.7.10 (UNRELEASED)
 ==
 
-<<<<<<< HEAD
+Fixes:
+
+• fix undefined behaviour in a regression test (fd.o #69924, DreamNik)
+
 D-Bus 1.7.8 (2013-11-01)
-=======
-Fixes:
-
-• fix undefined behaviour in a regression test (fd.o #69924, DreamNik)
-
-D-Bus 1.6.18 (2013-11-01)
->>>>>>> c9ebd602
 ==
 
 The “extreme hills” release.
