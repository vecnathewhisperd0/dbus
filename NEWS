--- conflicted
+++ resolved
@@ -1,7 +1,6 @@
 D-Bus 1.5.10 (UNRELEASED)
 ==
 
-<<<<<<< HEAD
 • D-Bus Specification 0.19:
   · Formally define unique connection names and well-known bus names,
     and document best practices for interface, bus, member and error names,
@@ -10,14 +9,6 @@
     where they should be installed by build systems (fd.o #21620, fd.o #35306;
     Simon McVittie)
   · Document the systemd transport (fd.o #35232, Lennart Poettering)
-=======
-• Make dbus-protocol.h compatible with C++11 (fd.o #46147, Marc Mutz)
-
-D-Bus 1.4.18 (2012-02-13)
-==
-
-The "snow in Brussels" release
->>>>>>> 302c35b0
 
 • Allow all configured auth mechanisms, not just one (fd.o #45106,
   Pavel Strashkin)
@@ -57,6 +48,8 @@
   (fd.o #37286, Simon McVittie)
 
 • Improve the dbus-send(1) man page (fd.o #14005, Simon McVittie)
+
+• Make dbus-protocol.h compatible with C++11 (fd.o #46147, Marc Mutz)
 
 • Unix-specific:
   · Use epoll(7) for a more efficient main loop in Linux; equivalent patches
