<<<<<<< HEAD
D-Bus 1.5.6 (2011-07-29)
=======
D-Bus 1.4.16 (UNRELEASED)
==

• Add a regression test for fd.o #38005 (fd.o #39836, Simon McVittie)

• Unix-specific:
  · Clean up (non-abstract) Unix sockets on bus daemon exit (fd.o #38656;
    Brian Cameron, Simon McVittie)
  · Make the cmake build work again on GNU platforms (fd.o #29228,
    Simon McVittie)

D-Bus 1.4.14 (2011-07-29)
>>>>>>> 2a6c14cd
==

The "weird, gravy-like aftertaste" release.

In addition to new features and refactoring, this release contains all of the
bugfixes from 1.4.14.

Potentially incompatible (Bustle and similar debugging tools will need
changes to work as intended):

• Do not allow match rules to "eavesdrop" (receive messages intended for a
  different recipient) by mistake: eavesdroppers must now opt-in to this
  behaviour by putting "eavesdrop='true'" in the match rule, which will
  not have any practical effect on buses where eavesdropping is not allowed
  (fd.o #37890, Cosimo Alfarano)

Other changes:

• D-Bus Specification version 0.18 (fd.o #37890, fd.o #39450, fd.o #38252;
  Cosimo Alfarano, Simon McVittie)
  · add the "eavesdrop" keyword to match rules
  · define eavesdropping, unicast messages and broadcast messages
  · stop claiming that match rules are needed to match unicast messages to you
  · promote the type system to be a top-level section

• Use DBUS_ERROR_OBJECT_PATH_IN_USE if dbus_connection_try_register_object_path
  or dbus_connection_try_register_fallback fails, not ...ADDRESS_IN_USE,
  and simplify object-path registration (fd.o #38874, Jiří Klimeš)

• Consistently use atomic operations on everything that is ever manipulated
  via atomic ops, as was done for changes to DBusConnection's refcount in
  1.4.12 (fd.o #38005, Simon McVittie)

• Fix a file descriptor leak when connecting to a TCP socket (fd.o #37258,
  Simon McVittie)

• Make "make check" in a clean tree work, by not running tests until
  test data has been set up (fd.o #34405, Simon McVittie)

• The dbus-daemon no longer busy-loops if it has a very large number of file
  descriptors (fd.o #23194, Simon McVittie)

• Refactor message flow through dispatching to avoid locking violations if
  the bus daemon's message limit is hit; remove the per-connection link cache,
  which was meant to improve performance, but now reduces it (fd.o #34393,
  Simon McVittie)

• Some cmake fixes (Ralf Habacker)

• Remove dead code, mainly from DBusString (fd.o #38570, fd.o #39610;
  Simon McVittie, Lennart Poettering)

• Stop storing two extra byte order indicators in each D-Bus message
  (fd.o #38287, Simon McVittie)

• Add an optional Stats interface which can be used to get statistics from
  a running dbus-daemon if enabled at configure time with --enable-stats
  (fd.o #34040, Simon McVittie)

• Fix various typos (fd.o #27227, fd.o #38284; Sascha Silbe, Simon McVittie)

• Documentation (fd.o #36156, Simon McVittie):
  · let xsltproc be overridden as usual: ./configure XSLTPROC=myxsltproc
  · install more documentation automatically, including man2html output
  · put dbus.devhelp in the right place (it must go in ${htmldir})

• Unix-specific:
  · look for system services in /lib/dbus-1/system-services in addition to all
    the other well-known locations; note that this should always be /lib,
    even on platforms where shared libraries on the root FS would go in /lib64,
    /lib/x86_64-linux-gnu or similar (fd.o #35229, Lennart Poettering)
  · opt-in to fd passing on Solaris (fd.o #33465, Simon McVittie)

• Windows-specific (Ralf Habacker):
  · fix use of a mutex for autolaunch server detection
  · don't crash on malloc failure in _dbus_printf_string_upper_bound

D-Bus 1.5.4 (2011-06-10)
==

Security (local denial of service):

• Byte-swap foreign-endian messages correctly, preventing a long-standing
  local DoS if foreign-endian messages are relayed through the dbus-daemon
  (backporters: this is git commit c3223ba6c401ba81df1305851312a47c485e6cd7)
  (CVE-2011-2200, fd.o #38120, Debian #629938; Simon McVittie)

New things:

• The constant to use for an infinite timeout now has a name,
  DBUS_TIMEOUT_INFINITE. It is numerically equivalent to 0x7fffffff (INT32_MAX)
  which can be used for source compatibility with older versions of libdbus.

• If GLib and DBus-GLib are already installed, more tests will be built,
  providing better coverage. The new tests can also be installed via
      ./configure --enable-installed-tests
  for system integration testing, if required. (fd.o #34570, Simon McVittie)

Changes:

• Consistently use atomic operations for the DBusConnection's refcount,
  fixing potential threading problems (fd.o #38005, Simon McVittie)

• Don't use -Wl,--gc-sections by default: in practice the size decrease is
  small (300KiB on x86-64) and it frequently doesn't work in unusual
  toolchains. To optimize for minimum installed size, you should benchmark
  various possibilities for CFLAGS and LDFLAGS, and set the best flags for
  your particular toolchain at configure time. (fd.o #33466, Simon McVittie)

• Use #!/bin/sh for run-with-tmp-session-bus.sh, making it work on *BSD
  (fd.o #35880, Timothy Redaelli)

• Use ln -fs to set up dbus for systemd, which should fix reinstallation
  when not using a DESTDIR (fd.o #37870, Simon McVittie)

• Windows-specific changes:
  · don't try to build dbus-daemon-launch-helper (fd.o #37838, Mark Brand)

D-Bus 1.5.2 (2011-06-01)
==

The "Boar Hunter" release.

Notes for distributors:

  This version of D-Bus no longer uses -fPIE by default. Distributions wishing
  to harden the dbus-daemon and dbus-launch-helper can re-enable this if their
  toolchain supports it reliably, via something like:

    ./configure CFLAGS=-fPIE LDFLAGS="-pie -Wl,-z,relro"

  or by using distribution-specific wrappers such as Debian's hardening-wrapper.

Changes:

  • D-Bus Specification v0.17
    · Reserve the extra characters used in signatures by GVariant
      (fd.o #34529, Simon McVittie)
    · Define the ObjectManager interface (fd.o #34869, David Zeuthen)
  • Don't force -fPIE: distributions and libtool know better than we do whether
    it's desirable (fd.o #16621, fd.o #27215; Simon McVittie)
  • Allow --disable-gc-sections, in case your toolchain offers the
    -ffunction-sections, -fdata-sections and -Wl,--gc-sections options
    but they're broken, as seen on Solaris (fd.o #33466, Simon McVittie)
  • Install dbus-daemon and dbus-daemon-launch-helper in a more normal way
    (fd.o #14512; Simon McVittie, loosely based on a patch from Luca Barbato)
  • Ensure that maintainers upload documentation with the right permissions
    (fd.o #36130, Simon McVittie)
  • Don't force users of libdbus to be linked against -lpthread, -lrt
    (fd.o #32827, Simon McVittie)
  • Log system-bus activation information to syslog (fd.o #35705,
    Colin Walters)
  • Log messages dropped due to quotas to syslog (fd.o #35358,
    Simon McVittie)
  • Make the nonce-tcp transport work on Unix (fd.o #34569, Simon McVittie)
  • On Unix, if /var/lib/dbus/machine-id cannot be read, try /etc/machine-id
    (fd.o #35228, Lennart Poettering)
  • In the regression tests, don't report fds as "leaked" if they were open
    on startup (fd.o #35173, Simon McVittie)
  • Make dbus-monitor bail out if asked to monitor more than one bus,
    rather than silently using the last one (fd.o #26548, Will Thompson)
  • Clarify documentation (fd.o #35182, Simon McVittie)
  • Clean up minor dead code and some incorrect error handling
    (fd.o #33128, fd.o #29881; Simon McVittie)
  • Check that compiler options are supported before using them (fd.o #19681,
    Simon McVittie)
  • Windows:
    • Remove obsolete workaround for winioctl.h (fd.o #35083, Ralf Habacker)

D-Bus 1.5.0 (2011-04-11)
==

The "you never know when you need to tow something from your giant
flying shark" release.

  • D-Bus Specification v0.16
    · Add support for path_namespace and arg0namespace in match rules
      (fd.o #24317, #34870; Will Thompson, David Zeuthen, Simon McVittie)
    · Make argNpath support object paths, not just object-path-like strings,
      and document it better (fd.o #31818, Will Thompson)
  • Let the bus daemon implement more than one interface (fd.o #33757,
    Simon McVittie)
  • Optimize _dbus_string_replace_len to reduce waste (fd.o #21261,
    Roberto Guido)
  • Require user intervention to compile with missing 64-bit support
    (fd.o #35114, Simon McVittie)
  • Add dbus_type_is_valid as public API (fd.o #20496, Simon McVittie)
  • Raise UnknownObject instead of UnknownMethod for calls to methods on
    paths that are not part of the object tree, and UnknownInterface for calls
    to unknown interfaces in the bus daemon (fd.o #34527, Lennart Poettering)

D-Bus 1.4.8 (2011-04-08)
==

The "It's like the beginning of a lobster" release.

  • Rename configure.in to configure.ac, and update it to modern conventions
    (fd.o #32245; Javier Jardón, Simon McVittie)
  • Correctly give XDG_DATA_HOME priority over XDG_DATA_DIRS (fd.o #34496,
    Anders Kaseorg)
  • Prevent X11 autolaunching if $DISPLAY is unset or empty, and add
    --disable-x11-autolaunch configure option to prevent it altogether
    in embedded environments (fd.o #19997, NB#219964; Simon McVittie)
  • Install the documentation, and an index for Devhelp (fd.o #13495,
    Debian #454142; Simon McVittie, Matthias Clasen)
  • If checks are not disabled, check validity of string-like types and
    booleans when sending them (fd.o #16338, NB#223152; Simon McVittie)
  • Add UnknownObject, UnknownInterface, UnknownProperty and PropertyReadOnly
    errors to dbus-shared.h (fd.o #34527, Lennart Poettering)
  • Break up a huge conditional in config-parser so gcov can produce coverage
    data (fd.o #10887, Simon McVittie)
  • List which parts of the Desktop Entry specification are applicable to
    .service files (fd.o #19159, Sven Herzberg)
  • Don't suppress service activation if two services have the same Exec=
    (fd.o #35750, Colin Walters)
  • Windows:
    · Avoid the name ELEMENT_TYPE due to namespace-pollution from winioctl.h
      (Andre Heinecke)
    · Include _dbus_path_is_absolute in libdbus on Windows, fixing compilation
      (fd.o #32805, Mark Brand)

D-Bus 1.4.6 (2010-02-17)
==

The "1, 2, miss a few, 99, 100" release.

  • Remove unfinished changes intended to support GTest-based tests,
    which were mistakenly included in 1.4.4

D-Bus 1.4.4 (2010-02-17)
==

  • Switch back to using even micro versions for stable releases; 1.4.1
    should have been called 1.4.2, so skip that version number
  • Don't leave bad file descriptors being watched when spawning processes,
    which could result in a busy-loop (fd.o #32992, NB#200248; possibly
    also LP#656134, LP#680444, LP#713157)
  • Check for MSG_NOSIGNAL correctly
  • Fix failure to detect abstract socket support (fd.o #29895)
  • Make _dbus_system_logv actually exit with DBUS_SYSTEM_LOG_FATAL
    (fd.o #32262, NB#180486)
  • Improve some error code paths (fd.o #29981, fd.o #32264, fd.o #32262,
    fd.o #33128, fd.o #33277, fd.o #33126, NB#180486)
  • Avoid possible symlink attacks in /tmp during compilation (fd.o #32854)
  • Tidy up dead code (fd.o #25306, fd.o #33128, fd.o #34292, NB#180486)
  • Improve gcc malloc annotations (fd.o #32710)
  • If the system bus is launched via systemd, protect it from the OOM killer
  • Documentation improvements (fd.o #11190)
  • Avoid readdir_r, which is difficult to use correctly (fd.o #8284,
    fd.o #15922, LP#241619)
  • Cope with invalid files in session.d, system.d (fd.o #19186,
    Debian #230231)
  • Don't distribute generated files that embed our builddir (fd.o #30285,
    fd.o #34292)
  • Raise the system bus's fd limit to be sufficient for its configuration
    (fd.o #33474, LP#381063)
  • Fix syslog string processing
  • Ignore -Waddress
  • Remove broken gcov parsing code and --enable-gcov, and replace them
    with lcov HTML reports and --enable-compiler-coverage (fd.o #10887)
  • Windows:
    · avoid live-lock in Windows CE due to unfair condition variables
  • OpenBSD:
    · support credentials-passing (fd.o #32542)
  • Solaris:
    · opt-in to thread safety (fd.o #33464)

D-Bus 1.4.1 (20 December 2010)
==

 • Fix for CVE-2010-4352: sending messages with excessively-nested variants can
   crash the bus. The existing restriction to 64-levels of nesting previously
   only applied to the static type signature; now it also applies to dynamic
   nesting using variants. Thanks to Rémi Denis-Courmont for discoving this
   issue.
 • OS X portability fixes, including launchd support.
 • Windows autolaunch improvements.
 • Various bug fixes.

D-Bus 1.4.0 (6 Sep 2010)
==
 - systemd hookup

D-Bus 1.3.1 (23 June 2010)
==
 - New standardized PropertiesChanged signal in the properties interface
 - Various portability fixes, in particular to Windows platforms
 - Support forking bus services, for compatibility

D-Bus 1.3.0 (29 July 2009)
==
 - ability for dbus-send to send to any bus (--address)
 - file descriptor passing on Unix socket transports
 - use of GCC atomic intrinsics for better processor support
   (requires -march=i486 or above for x86 compilation)
 - thread-safe FD_CLOEXEC setting on recent Linux kernels (2.6.24-27 and up)
   and glibc (2.9 for pipe2 and 2.10 for accept4)
 - feature negotiation in the bus daemon<|MERGE_RESOLUTION|>--- conflicted
+++ resolved
@@ -1,19 +1,21 @@
-<<<<<<< HEAD
-D-Bus 1.5.6 (2011-07-29)
-=======
-D-Bus 1.4.16 (UNRELEASED)
-==
+D-Bus 1.5.8 (UNRELEASED)
+==
+
+• Clean up dead code (fd.o #39231, Simon McVittie)
 
 • Add a regression test for fd.o #38005 (fd.o #39836, Simon McVittie)
+
+• Make "NOCONFIGURE=1 ./autogen.sh" not run configure (Colin Walters)
 
 • Unix-specific:
   · Clean up (non-abstract) Unix sockets on bus daemon exit (fd.o #38656;
     Brian Cameron, Simon McVittie)
+  · On systems that use libcap-ng but not systemd, drop supplemental groups
+    when switching to the daemon user (Red Hat #726953, Steve Grubb)
   · Make the cmake build work again on GNU platforms (fd.o #29228,
     Simon McVittie)
 
-D-Bus 1.4.14 (2011-07-29)
->>>>>>> 2a6c14cd
+D-Bus 1.5.6 (2011-07-29)
 ==
 
 The "weird, gravy-like aftertaste" release.
