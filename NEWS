--- conflicted
+++ resolved
@@ -8,14 +8,12 @@
 
 Fixes:
 
-<<<<<<< HEAD
-• Print 64-bit integers on non-GNU Unix platforms (fd.o #92043, Natanael Copa)
-=======
 • Correct error handling for activation: if there are multiple attempts
   to activate the same service and it fails immediately, the first attempt
   would get the correct reply, but the rest would time out. We now send
   the same error reply to each attempt. (fd.o #92200, Simon McVittie)
->>>>>>> c99d733f
+
+• Print 64-bit integers on non-GNU Unix platforms (fd.o #92043, Natanael Copa)
 
 • On Windows, fix the logic for replacing the installation prefix
   in service files' Exec lines (fd.o #83539; Milan Crha, Simon McVittie)
