--- conflicted
+++ resolved
@@ -1,4 +1,3 @@
-<<<<<<< HEAD
 D-Bus 1.11.0 (UNRELEASED)
 ==
 
@@ -6,17 +5,22 @@
 
 • On non-Windows platforms, D-Bus requires an <inttypes.h> that defines
   C99 constants such as PRId64 and PRIu64.
-=======
-D-Bus 1.10.3 (UNRELEASED)
-==
-
-...
+
+Fixes:
+
+• Print 64-bit integers on non-GNU Unix platforms (fd.o #92043, Natanael Copa)
+
+• On Windows, when including configuration files with <include> or
+  <includedir>, apply the same relocation as for the Exec paths
+  in .service files (fd.o #92028, Simon McVittie)
+
+• On Windows, fix the regression test for relocating service files' Exec
+  lines (fd.o #83539, Simon McVittie)
 
 D-Bus 1.10.2 (2015-10-26)
 ==
 
 The “worst pies in London” release.
->>>>>>> 8991ccc3
 
 Fixes:
 
@@ -34,15 +38,8 @@
   environment of systemd services for better backwards compatibility
   (fd.o #92612, Jan Alexander Steffens)
 
-• Print 64-bit integers on non-GNU Unix platforms (fd.o #92043, Natanael Copa)
-
 • On Windows, fix the logic for replacing the installation prefix
-  in service files' Exec lines, and the corresponding regression test
-  (fd.o #83539; Milan Crha, Simon McVittie)
-
-• On Windows, when including configuration files with <include> or
-  <includedir>, apply the same relocation as for the Exec paths
-  in .service files (fd.o #92028, Simon McVittie)
+  in service files' Exec lines (fd.o #83539; Milan Crha, Simon McVittie)
 
 • On Windows, if installed in the conventional layout with ${prefix}/etc
   and ${prefix}/share, use relative paths between bus configuration files
