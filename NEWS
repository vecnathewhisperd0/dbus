--- conflicted
+++ resolved
@@ -1,8 +1,4 @@
-<<<<<<< HEAD
 D-Bus 1.11.8 (UNRELEASED)
-=======
-D-Bus 1.10.14 (UNRELEASED)
->>>>>>> 97802948
 ==
 
 Build-time configuration:
@@ -34,7 +30,6 @@
 
 Fixes:
 
-<<<<<<< HEAD
 • Work around an undesired effect of the fix for CVE-2014-3637
   (fd.o #80559), in which processes that frequently send fds, such as
   logind during a flood of new PAM sessions, can get disconnected for
@@ -45,20 +40,14 @@
   we look for a more general solution.
   (fd.o #95263, LP#1591411; Simon McVittie)
 
-D-Bus 1.11.6 (2016-10-10)
-==
-
-The “darkly whimsical” release.
-=======
 • Don't run the test test-dbus-launch-x11.sh if X11 autolaunching
   was disabled at compile time. That test is not expected to work
   in that configuration. (fd.o #98665, Simon McVittie)
 
-D-Bus 1.10.12 (2016-10-10)
-==
-
-The “not excessively inhospitable” release.
->>>>>>> 97802948
+D-Bus 1.11.6 (2016-10-10)
+==
+
+The “darkly whimsical” release.
 
 Security fixes:
 
@@ -76,7 +65,6 @@
 
   (fd.o #98157, Simon McVittie)
 
-<<<<<<< HEAD
 Enhancements:
 
 • D-Bus Specification version 0.29
@@ -100,8 +88,6 @@
 • On Linux, mention the LSM label (if available) whenever we print
   debug information about a peer (fd.o #68212, Philip Withnall)
 
-=======
->>>>>>> 97802948
 Other fixes:
 
 • Harden dbus-daemon against malicious or incorrect ActivationFailure
